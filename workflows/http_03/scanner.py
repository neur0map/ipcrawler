<<<<<<< HEAD
"""Advanced HTTP Scanner with modular architecture and enhanced discovery capabilities"""
import asyncio
import time
from datetime import datetime
from typing import Dict, List, Optional, Any, Tuple

from workflows.core.base import BaseWorkflow, WorkflowResult
from .models import HTTPScanResult
from .config import get_scanner_config
from .utils import validate_input, build_hostname_list
from .dns_handler import DNSHandler
from .service_discovery import ServiceDiscovery
from .tech_detector import TechnologyDetector
from .path_discovery import PathDiscovery
from .security_analyzer import SecurityAnalyzer
from utils.debug import debug_print


class HTTPAdvancedScanner(BaseWorkflow):
    """Advanced HTTP scanner with modular architecture and enhanced discovery capabilities"""
=======
"""Advanced HTTP Scanner with modular components"""
import asyncio
import yaml
from pathlib import Path
from typing import Dict, List, Optional, Any
from datetime import datetime

from workflows.core.base import BaseWorkflow, WorkflowResult
from .models import HTTPScanResult
from src.core.utils.debugging import debug_print

# Import modular components
from .dns_discovery import DNSDiscovery
from .http_service import HTTPServiceScanner
from .path_discovery import PathDiscoveryEngine
from .security_analyzer import SecurityAnalyzer
from .technology_detector import TechnologyDetector
from .fallback_scanner import FallbackScanner
from .subdomain_discovery import SubdomainDiscovery

def check_dependencies():
    """Check if HTTP scanner dependencies are available at runtime"""
    try:
        import httpx
        import dns.resolver
        return True
    except ImportError:
        return False


class HTTPAdvancedScanner(BaseWorkflow):
    """Advanced HTTP scanner with modular components"""
>>>>>>> c2fbdf72
    
    def __init__(self):
        super().__init__(name="http_03")
        self.config = get_scanner_config()
        self.common_ports = [80, 443, 8080, 8443, 8000, 8888, 3000, 5000, 9000]
        
        # Initialize modular components
<<<<<<< HEAD
        self.dns_handler = None
        self.service_discovery = None
        self.tech_detector = None
        self.path_discovery = None
        self.security_analyzer = None
        
        # Will be set during execution
        self.original_ip = None
        
    def _initialize_components(self, target: str):
        """Initialize modular components with target information"""
        self.dns_handler = DNSHandler()
        self.service_discovery = ServiceDiscovery(target)
        self.tech_detector = TechnologyDetector()
        self.path_discovery = PathDiscovery(target)
        self.security_analyzer = SecurityAnalyzer()
    
    def validate_input(self, target: str, **kwargs) -> Tuple[bool, List[str]]:
        """Validate input parameters for HTTP scanning"""
        return validate_input(target, **kwargs)
        
    async def execute(self, target: str, ports: Optional[List[int]] = None, **kwargs) -> WorkflowResult:
        """Execute advanced HTTP scanning workflow with modular architecture"""
        start_time = datetime.now()
        discovered_hostnames = kwargs.get('discovered_hostnames', [])
        
        # Validate input first
        is_valid, validation_errors = validate_input(target, **kwargs)
        if not is_valid:
            return WorkflowResult(
                success=False,
                error=f"Input validation failed: {'; '.join(validation_errors)}",
=======
        self.dns_discovery = DNSDiscovery()
        self.http_service_scanner = HTTPServiceScanner(self.user_agents)
        self.path_discovery = PathDiscoveryEngine(self.user_agents, self.config)
        self.security_analyzer = SecurityAnalyzer()
        self.technology_detector = TechnologyDetector()
        self.fallback_scanner = FallbackScanner(self.user_agents)
        self.subdomain_discovery = SubdomainDiscovery()
        
    def _load_config(self) -> Dict[str, Any]:
        """Load configuration from config.yaml"""
        try:
            config_path = Path(__file__).parent.parent.parent / "config.yaml"
            with open(config_path, 'r') as f:
                return yaml.safe_load(f)
        except Exception as e:
            debug_print(f"Could not load config.yaml: {e}", level="WARNING")
            return {}
        
    async def execute(self, target: str, ports: Optional[List[int]] = None, **kwargs) -> WorkflowResult:
        """Execute advanced HTTP scanning workflow with modular components"""
        start_time = datetime.now()
        discovered_hostnames = kwargs.get('discovered_hostnames', [])
        
        # Validate input
        is_valid, validation_errors = self.validate_input(target, **kwargs)
        if not is_valid:
            return WorkflowResult(
                success=False,
                error=f"Validation failed: {'; '.join(validation_errors)}",
>>>>>>> c2fbdf72
                execution_time=(datetime.now() - start_time).total_seconds()
            )
        
        # Store the original IP target for connection purposes
        self.original_ip = target
        # Set original IP in all components
        self.dns_discovery.original_ip = target
        self.http_service_scanner.original_ip = target
        self.path_discovery.original_ip = target
        self.security_analyzer.original_ip = target
        self.fallback_scanner.original_ip = target
        
        # Initialize modular components
        self._initialize_components(target)
        
<<<<<<< HEAD
        # Check dependencies at runtime for more accurate detection
        if not self.config.deps_available:
            debug_print(f"Dependencies not available at runtime. Using fallback implementation. Target: {target}, Ports: {ports}, Hostnames: {discovered_hostnames}")
=======
        if not runtime_deps_available:
            debug_print(f"Dependencies not available. Using fallback implementation. Target: {target}")
>>>>>>> c2fbdf72
            return await self._execute_fallback(target, ports, discovered_hostnames=discovered_hostnames, **kwargs)
        
        try:
            results = HTTPScanResult(target=target)
            
<<<<<<< HEAD
            # DNS enumeration first
            dns_info = await self.dns_handler.enumerate_dns(target)
            results.dns_records = dns_info['records']
            results.subdomains = dns_info['subdomains']
            
            # Combine all possible hostnames
            all_hostnames = build_hostname_list(
                target, discovered_hostnames, results.subdomains, 
                self.config.scanner_config_manager
=======
            # Start parallel subdomain discovery if target is a domain
            subdomain_task = None
            if not self._is_ip_address(target):
                subdomain_task = asyncio.create_task(
                    self.subdomain_discovery.discover_subdomains_parallel(target)
                )
            
            # DNS enumeration
            dns_info = await self.dns_discovery.enumerate_dns(target)
            results.dns_records = dns_info['records']
            results.subdomains = dns_info['subdomains']
            
            # Build hostname list
            all_hostnames = self.dns_discovery.build_hostname_list(
                target, discovered_hostnames, results.subdomains
>>>>>>> c2fbdf72
            )
            
            # Determine ports to scan
            scan_ports = ports if ports else self.common_ports
            debug_print(f"HTTP scanner - ports: {scan_ports}, testing {len(all_hostnames)} hostnames")
            
<<<<<<< HEAD
            # HTTP service discovery - discover all services across hostnames and ports
            discovered_services = await self.service_discovery.discover_all_services(all_hostnames, scan_ports)
            results.services = discovered_services
            
            # Advanced analysis for all discovered services
            for service in results.services:
                # Technology detection
                service.technologies = await self.tech_detector.detect_technologies(service)
                
                # Path discovery with SmartList and traditional methods
=======
            # HTTP service discovery
            for port in scan_ports:
                for hostname in all_hostnames:
                    use_ip = self.original_ip if hostname != self.original_ip else None
                    service = await self.http_service_scanner.scan_http_service(hostname, port, use_ip=use_ip)
                    if service:
                        service.actual_target = hostname
                        
                        if self.http_service_scanner.is_unique_service(service, results.services):
                            results.services.append(service)
                            debug_print(f"Found service: {service.url} (hostname: {hostname})")
                            
                            # Extract additional hostnames
                            new_hostnames = self.http_service_scanner.extract_hostnames_from_response(service)
                            if new_hostnames:
                                debug_print(f"Discovered hostnames: {new_hostnames}")
                                for new_hostname in new_hostnames:
                                    if new_hostname not in all_hostnames:
                                        all_hostnames.append(new_hostname)
                                        new_service = await self.http_service_scanner.scan_http_service(
                                            new_hostname, port, use_ip=self.original_ip
                                        )
                                        if new_service and self.http_service_scanner.is_unique_service(new_service, results.services):
                                            new_service.actual_target = new_hostname
                                            results.services.append(new_service)

            # Advanced analysis for all services
            for service in results.services:
                # Path discovery
>>>>>>> c2fbdf72
                discovered_paths = await self.path_discovery.discover_paths(service)
                service.discovered_paths.extend(discovered_paths)
                
                # Security analysis
<<<<<<< HEAD
                vulnerabilities = await self.security_analyzer.analyze_service_security(service)
                results.vulnerabilities.extend(vulnerabilities)
            
            # Cross-service vulnerability analysis
            cross_vulns = self.security_analyzer.analyze_cross_service_vulnerabilities(results)
            results.vulnerabilities.extend(cross_vulns)
=======
                header_vulns = self.security_analyzer.analyze_headers(service)
                results.vulnerabilities.extend(header_vulns)
                
                content_vulns = self.security_analyzer.analyze_response_content(service)
                results.vulnerabilities.extend(content_vulns)
                
                # Technology detection
                service.technologies = await self.technology_detector.detect_technologies(service)
                
                # SSL analysis for HTTPS
                if service.is_https:
                    ssl_vulns = await self.security_analyzer.analyze_ssl(service)
                    results.vulnerabilities.extend(ssl_vulns)
                    
                    ssl_hostnames = await self.security_analyzer.extract_ssl_hostnames(service)
                    if ssl_hostnames:
                        debug_print(f"SSL hostnames: {ssl_hostnames}")
                        for ssl_hostname in ssl_hostnames:
                            if ssl_hostname not in all_hostnames:
                                all_hostnames.append(ssl_hostname)
                                ssl_service = await self.http_service_scanner.scan_http_service(
                                    ssl_hostname, service.port, use_ip=self.original_ip
                                )
                                if ssl_service and self.http_service_scanner.is_unique_service(ssl_service, results.services):
                                    ssl_service.actual_target = ssl_hostname
                                    results.services.append(ssl_service)
            
            # Wait for subdomain discovery to complete
            if subdomain_task:
                try:
                    subdomain_results = await subdomain_task
                    if subdomain_results['subdomains']:
                        results.subdomains.extend(subdomain_results['subdomains'])
                        results.subdomains = list(set(results.subdomains))  # Remove duplicates
                        debug_print(f"Parallel subdomain discovery found {len(subdomain_results['subdomains'])} subdomains")
                except Exception as e:
                    debug_print(f"Subdomain discovery error: {e}", level="WARNING")
>>>>>>> c2fbdf72
            
            execution_time = (datetime.now() - start_time).total_seconds()
            
            # Build result
            result_dict = results.to_dict()
            result_dict['fallback_mode'] = False
<<<<<<< HEAD
            result_dict['scan_engine'] = 'httpx+dnspython+modular'
=======
            result_dict['scan_engine'] = 'modular_httpx'
>>>>>>> c2fbdf72
            result_dict['tested_hostnames'] = all_hostnames
            
            return WorkflowResult(
                success=True,
                data=result_dict,
                execution_time=execution_time
            )
            
        except Exception as e:
            return WorkflowResult(
                success=False,
                errors=[str(e)],
                execution_time=(datetime.now() - start_time).total_seconds()
            )
    
    def _is_ip_address(self, target: str) -> bool:
        """Check if target is an IP address"""
        import re
        ipv4_pattern = r'^(\d{1,3}\.){3}\d{1,3}$'
        ipv6_pattern = r'^([0-9a-fA-F]{1,4}:){7}[0-9a-fA-F]{1,4}$'
        return bool(re.match(ipv4_pattern, target) or re.match(ipv6_pattern, target))
    
    async def _execute_fallback(self, target: str, ports: Optional[List[int]] = None, **kwargs) -> WorkflowResult:
<<<<<<< HEAD
        """Fallback implementation using modular components with system tools"""
        start_time = datetime.now()
        discovered_hostnames = kwargs.get('discovered_hostnames', [])
        
        # Initialize modular components
        self._initialize_components(target)
        
        try:
            debug_print(f"Fallback mode - Target: {target}, Ports: {ports}, Hostnames: {discovered_hostnames}")
            
            # Use DNS handler for fallback DNS enumeration
            dns_info = await self.dns_handler.get_dns_info_fallback(target)
            
            # Build comprehensive hostname list
            all_hostnames = build_hostname_list(
                target, discovered_hostnames, dns_info.get('subdomains', []), 
                self.config.scanner_config_manager
            )
            
            # Determine ports to scan
            scan_ports = ports if ports else self.common_ports
            
            # Use service discovery for fallback scanning
            results = await self.service_discovery.discover_services_fallback(all_hostnames, scan_ports)
            
            # Add DNS information
            results['dns_records'] = dns_info.get('records', [])
            results['subdomains'] = dns_info.get('subdomains', [])
            results['tested_hostnames'] = all_hostnames
            
            execution_time = (datetime.now() - start_time).total_seconds()
            
            debug_print(f"Fallback scan results: {len(results['services'])} services found")
=======
        """Fallback implementation using built-in modules"""
        start_time = datetime.now()
        discovered_hostnames = kwargs.get('discovered_hostnames', [])
        
        try:
            # Use fallback scanner for basic connectivity
            scan_ports = ports if ports else self.common_ports
            services = await self.fallback_scanner.scan_common_ports(target)
            
            # Build basic result
            result_dict = {
                'target': target,
                'services': [service.to_dict() for service in services],
                'vulnerabilities': [],
                'dns_records': [],
                'subdomains': [],
                'summary': {
                    'total_services': len(services),
                    'total_vulnerabilities': 0,
                    'severity_counts': {'critical': 0, 'high': 0, 'medium': 0, 'low': 0},
                    'technologies': [],
                    'discovered_paths': []
                },
                'fallback_mode': True,
                'scan_engine': 'fallback_scanner'
            }
            
            execution_time = (datetime.now() - start_time).total_seconds()
>>>>>>> c2fbdf72
            
            return WorkflowResult(
                success=True,
                data=result_dict,
                execution_time=execution_time
            )
            
        except Exception as e:
            return WorkflowResult(
                success=False,
                errors=[str(e)],
                execution_time=(datetime.now() - start_time).total_seconds()
<<<<<<< HEAD
            )
=======
            )
    def validate_input(self, target: str, **kwargs) -> tuple[bool, list[str]]:
        """Validate input parameters"""
        errors = []
        
        if not target:
            errors.append("Target is required")
        
        # Basic target validation
        import re
        if target and not re.match(r'^[a-zA-Z0-9.-]+$', target):
            errors.append("Invalid target format")
        
        return len(errors) == 0, errors
>>>>>>> c2fbdf72
<|MERGE_RESOLUTION|>--- conflicted
+++ resolved
@@ -1,25 +1,3 @@
-<<<<<<< HEAD
-"""Advanced HTTP Scanner with modular architecture and enhanced discovery capabilities"""
-import asyncio
-import time
-from datetime import datetime
-from typing import Dict, List, Optional, Any, Tuple
-
-from workflows.core.base import BaseWorkflow, WorkflowResult
-from .models import HTTPScanResult
-from .config import get_scanner_config
-from .utils import validate_input, build_hostname_list
-from .dns_handler import DNSHandler
-from .service_discovery import ServiceDiscovery
-from .tech_detector import TechnologyDetector
-from .path_discovery import PathDiscovery
-from .security_analyzer import SecurityAnalyzer
-from utils.debug import debug_print
-
-
-class HTTPAdvancedScanner(BaseWorkflow):
-    """Advanced HTTP scanner with modular architecture and enhanced discovery capabilities"""
-=======
 """Advanced HTTP Scanner with modular components"""
 import asyncio
 import yaml
@@ -52,48 +30,19 @@
 
 class HTTPAdvancedScanner(BaseWorkflow):
     """Advanced HTTP scanner with modular components"""
->>>>>>> c2fbdf72
     
     def __init__(self):
         super().__init__(name="http_03")
-        self.config = get_scanner_config()
         self.common_ports = [80, 443, 8080, 8443, 8000, 8888, 3000, 5000, 9000]
+        self.timeout = 10
+        self.user_agents = [
+            "Mozilla/5.0 (Windows NT 10.0; Win64; x64) AppleWebKit/537.36",
+            "Mozilla/5.0 (X11; Linux x86_64) AppleWebKit/537.36",
+            "Mozilla/5.0 (Macintosh; Intel Mac OS X 10_15_7) AppleWebKit/537.36"
+        ]
+        self.config = self._load_config()
         
         # Initialize modular components
-<<<<<<< HEAD
-        self.dns_handler = None
-        self.service_discovery = None
-        self.tech_detector = None
-        self.path_discovery = None
-        self.security_analyzer = None
-        
-        # Will be set during execution
-        self.original_ip = None
-        
-    def _initialize_components(self, target: str):
-        """Initialize modular components with target information"""
-        self.dns_handler = DNSHandler()
-        self.service_discovery = ServiceDiscovery(target)
-        self.tech_detector = TechnologyDetector()
-        self.path_discovery = PathDiscovery(target)
-        self.security_analyzer = SecurityAnalyzer()
-    
-    def validate_input(self, target: str, **kwargs) -> Tuple[bool, List[str]]:
-        """Validate input parameters for HTTP scanning"""
-        return validate_input(target, **kwargs)
-        
-    async def execute(self, target: str, ports: Optional[List[int]] = None, **kwargs) -> WorkflowResult:
-        """Execute advanced HTTP scanning workflow with modular architecture"""
-        start_time = datetime.now()
-        discovered_hostnames = kwargs.get('discovered_hostnames', [])
-        
-        # Validate input first
-        is_valid, validation_errors = validate_input(target, **kwargs)
-        if not is_valid:
-            return WorkflowResult(
-                success=False,
-                error=f"Input validation failed: {'; '.join(validation_errors)}",
-=======
         self.dns_discovery = DNSDiscovery()
         self.http_service_scanner = HTTPServiceScanner(self.user_agents)
         self.path_discovery = PathDiscoveryEngine(self.user_agents, self.config)
@@ -123,7 +72,6 @@
             return WorkflowResult(
                 success=False,
                 error=f"Validation failed: {'; '.join(validation_errors)}",
->>>>>>> c2fbdf72
                 execution_time=(datetime.now() - start_time).total_seconds()
             )
         
@@ -136,33 +84,16 @@
         self.security_analyzer.original_ip = target
         self.fallback_scanner.original_ip = target
         
-        # Initialize modular components
-        self._initialize_components(target)
-        
-<<<<<<< HEAD
         # Check dependencies at runtime for more accurate detection
-        if not self.config.deps_available:
-            debug_print(f"Dependencies not available at runtime. Using fallback implementation. Target: {target}, Ports: {ports}, Hostnames: {discovered_hostnames}")
-=======
+        runtime_deps_available = check_dependencies()
+        
         if not runtime_deps_available:
             debug_print(f"Dependencies not available. Using fallback implementation. Target: {target}")
->>>>>>> c2fbdf72
             return await self._execute_fallback(target, ports, discovered_hostnames=discovered_hostnames, **kwargs)
         
         try:
             results = HTTPScanResult(target=target)
             
-<<<<<<< HEAD
-            # DNS enumeration first
-            dns_info = await self.dns_handler.enumerate_dns(target)
-            results.dns_records = dns_info['records']
-            results.subdomains = dns_info['subdomains']
-            
-            # Combine all possible hostnames
-            all_hostnames = build_hostname_list(
-                target, discovered_hostnames, results.subdomains, 
-                self.config.scanner_config_manager
-=======
             # Start parallel subdomain discovery if target is a domain
             subdomain_task = None
             if not self._is_ip_address(target):
@@ -178,25 +109,12 @@
             # Build hostname list
             all_hostnames = self.dns_discovery.build_hostname_list(
                 target, discovered_hostnames, results.subdomains
->>>>>>> c2fbdf72
             )
             
             # Determine ports to scan
             scan_ports = ports if ports else self.common_ports
             debug_print(f"HTTP scanner - ports: {scan_ports}, testing {len(all_hostnames)} hostnames")
             
-<<<<<<< HEAD
-            # HTTP service discovery - discover all services across hostnames and ports
-            discovered_services = await self.service_discovery.discover_all_services(all_hostnames, scan_ports)
-            results.services = discovered_services
-            
-            # Advanced analysis for all discovered services
-            for service in results.services:
-                # Technology detection
-                service.technologies = await self.tech_detector.detect_technologies(service)
-                
-                # Path discovery with SmartList and traditional methods
-=======
             # HTTP service discovery
             for port in scan_ports:
                 for hostname in all_hostnames:
@@ -226,19 +144,10 @@
             # Advanced analysis for all services
             for service in results.services:
                 # Path discovery
->>>>>>> c2fbdf72
                 discovered_paths = await self.path_discovery.discover_paths(service)
                 service.discovered_paths.extend(discovered_paths)
                 
                 # Security analysis
-<<<<<<< HEAD
-                vulnerabilities = await self.security_analyzer.analyze_service_security(service)
-                results.vulnerabilities.extend(vulnerabilities)
-            
-            # Cross-service vulnerability analysis
-            cross_vulns = self.security_analyzer.analyze_cross_service_vulnerabilities(results)
-            results.vulnerabilities.extend(cross_vulns)
-=======
                 header_vulns = self.security_analyzer.analyze_headers(service)
                 results.vulnerabilities.extend(header_vulns)
                 
@@ -276,18 +185,13 @@
                         debug_print(f"Parallel subdomain discovery found {len(subdomain_results['subdomains'])} subdomains")
                 except Exception as e:
                     debug_print(f"Subdomain discovery error: {e}", level="WARNING")
->>>>>>> c2fbdf72
             
             execution_time = (datetime.now() - start_time).total_seconds()
             
             # Build result
             result_dict = results.to_dict()
             result_dict['fallback_mode'] = False
-<<<<<<< HEAD
-            result_dict['scan_engine'] = 'httpx+dnspython+modular'
-=======
             result_dict['scan_engine'] = 'modular_httpx'
->>>>>>> c2fbdf72
             result_dict['tested_hostnames'] = all_hostnames
             
             return WorkflowResult(
@@ -311,41 +215,6 @@
         return bool(re.match(ipv4_pattern, target) or re.match(ipv6_pattern, target))
     
     async def _execute_fallback(self, target: str, ports: Optional[List[int]] = None, **kwargs) -> WorkflowResult:
-<<<<<<< HEAD
-        """Fallback implementation using modular components with system tools"""
-        start_time = datetime.now()
-        discovered_hostnames = kwargs.get('discovered_hostnames', [])
-        
-        # Initialize modular components
-        self._initialize_components(target)
-        
-        try:
-            debug_print(f"Fallback mode - Target: {target}, Ports: {ports}, Hostnames: {discovered_hostnames}")
-            
-            # Use DNS handler for fallback DNS enumeration
-            dns_info = await self.dns_handler.get_dns_info_fallback(target)
-            
-            # Build comprehensive hostname list
-            all_hostnames = build_hostname_list(
-                target, discovered_hostnames, dns_info.get('subdomains', []), 
-                self.config.scanner_config_manager
-            )
-            
-            # Determine ports to scan
-            scan_ports = ports if ports else self.common_ports
-            
-            # Use service discovery for fallback scanning
-            results = await self.service_discovery.discover_services_fallback(all_hostnames, scan_ports)
-            
-            # Add DNS information
-            results['dns_records'] = dns_info.get('records', [])
-            results['subdomains'] = dns_info.get('subdomains', [])
-            results['tested_hostnames'] = all_hostnames
-            
-            execution_time = (datetime.now() - start_time).total_seconds()
-            
-            debug_print(f"Fallback scan results: {len(results['services'])} services found")
-=======
         """Fallback implementation using built-in modules"""
         start_time = datetime.now()
         discovered_hostnames = kwargs.get('discovered_hostnames', [])
@@ -374,7 +243,6 @@
             }
             
             execution_time = (datetime.now() - start_time).total_seconds()
->>>>>>> c2fbdf72
             
             return WorkflowResult(
                 success=True,
@@ -387,9 +255,6 @@
                 success=False,
                 errors=[str(e)],
                 execution_time=(datetime.now() - start_time).total_seconds()
-<<<<<<< HEAD
-            )
-=======
             )
     def validate_input(self, target: str, **kwargs) -> tuple[bool, list[str]]:
         """Validate input parameters"""
@@ -403,5 +268,4 @@
         if target and not re.match(r'^[a-zA-Z0-9.-]+$', target):
             errors.append("Invalid target format")
         
-        return len(errors) == 0, errors
->>>>>>> c2fbdf72
+        return len(errors) == 0, errors