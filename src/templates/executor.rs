use super::models::Template;
use anyhow::{Context, Result};
use std::collections::{HashMap, HashSet};
use std::io::{self, Write};
use std::process::Stdio;
use std::sync::Arc;
use tokio::fs;
use tokio::io::AsyncWriteExt;
use tokio::process::Command;
use tokio::sync::Mutex;
use tokio::time::{timeout, Duration};
use tracing::{debug, error, info, warn};

pub struct TemplateExecutor {
    target: String,
    output_dir: String,
    verbose: bool,
    port_spec: Option<String>,
    wordlist: Option<String>,
}

impl TemplateExecutor {
<<<<<<< HEAD
    pub fn new(
        target: String,
        output_dir: String,
        verbose: bool,
        port_spec: Option<String>,
        wordlist: Option<String>,
    ) -> Self {
=======
    pub fn new(target: String, output_dir: String, verbose: bool) -> Self {
>>>>>>> 08397684
        Self {
            target,
            output_dir,
            verbose,
<<<<<<< HEAD
            port_spec,
            wordlist,
=======
>>>>>>> 08397684
        }
    }

    pub async fn execute(&self, template: &Template) -> Result<ExecutionResult> {
        info!("Executing template: {}", template.name);

        let tool_output_dir = format!("{}/raw/{}", self.output_dir, template.name);
        fs::create_dir_all(&tool_output_dir)
            .await
            .context("Failed to create tool output directory")?;

<<<<<<< HEAD
        let args = template.interpolate_args(
            &self.target,
            &tool_output_dir,
            self.port_spec.as_deref(),
            self.wordlist.as_deref(),
        );
        
=======
        let args = template.interpolate_args(&self.target, &tool_output_dir);

>>>>>>> 08397684
        debug!(
            "Running command: {} {}",
            template.command.binary,
            args.join(" ")
        );

        let mut cmd = Command::new(&template.command.binary);
        cmd.args(&args)
            .stdout(Stdio::piped())
            .stderr(Stdio::piped());

        if let Some(env_vars) = &template.env {
            for (key, value) in env_vars {
                cmd.env(key, value);
            }
        }

        let start_time = std::time::Instant::now();
        let timeout_duration = Duration::from_secs(template.get_timeout());

        let output = match timeout(timeout_duration, cmd.output()).await {
            Ok(Ok(output)) => output,
            Ok(Err(e)) => {
                if e.kind() == std::io::ErrorKind::NotFound {
                    warn!(
                        "Tool '{}' not found. Please ensure it's installed and in PATH.",
                        template.command.binary
                    );
                    return Ok(ExecutionResult {
                        template_name: template.name.clone(),
                        success: false,
                        duration: start_time.elapsed(),
                        stdout: String::new(),
                        stderr: format!("Tool not found: {}", template.command.binary),
                        output_file: None,
                    });
                }
                return Err(e).context("Failed to execute command");
            }
            Err(_) => {
                warn!("Command timed out after {} seconds", template.get_timeout());
                return Ok(ExecutionResult {
                    template_name: template.name.clone(),
                    success: false,
                    duration: start_time.elapsed(),
                    stdout: String::new(),
                    stderr: format!("Command timed out after {} seconds", template.get_timeout()),
                    output_file: None,
                });
            }
        };

        let duration = start_time.elapsed();
        let stdout = String::from_utf8_lossy(&output.stdout).to_string();
        let stderr = String::from_utf8_lossy(&output.stderr).to_string();
        let success = output.status.success();

        let output_file = format!("{}/{}_output.txt", tool_output_dir, template.name);
        let mut file = fs::File::create(&output_file)
            .await
            .context("Failed to create output file")?;

        file.write_all(stdout.as_bytes()).await?;
        if !stderr.is_empty() {
            file.write_all(b"\n=== STDERR ===\n").await?;
            file.write_all(stderr.as_bytes()).await?;
        }

        if success {
            info!(
                "Template '{}' completed successfully in {:.2}s",
                template.name,
                duration.as_secs_f64()
            );
        } else {
            error!(
                "Template '{}' failed with exit code: {:?}",
                template.name,
                output.status.code()
            );
        }

        Ok(ExecutionResult {
            template_name: template.name.clone(),
            success,
            duration,
            stdout,
            stderr,
            output_file: Some(output_file),
        })
    }

    pub async fn execute_all(&self, templates: Vec<Template>) -> Vec<ExecutionResult> {
        if templates.is_empty() {
            return Vec::new();
        }

        // Separate pre-scan and main templates
        let (pre_scan_templates, main_templates): (Vec<_>, Vec<_>) = 
            templates.into_iter().partition(|t| t.pre_scan);

        let mut all_results = Vec::new();

        // Phase 1: Run pre-scan templates if any
        if !pre_scan_templates.is_empty() {
            info!("Pre-scan phase: {} template(s)", pre_scan_templates.len());
            let pre_scan_results = self.execute_phase(pre_scan_templates).await;
            
            // Extract hostnames from pre-scan outputs
            let hostnames = self.extract_hostnames(&pre_scan_results).await;
            
            if !hostnames.is_empty() {
                info!("Discovered {} hostname(s): {}", hostnames.len(), hostnames.join(", "));
                
                // Update /etc/hosts
                if let Err(e) = crate::hostname::HostsFileManager::add_entries(&self.target, &hostnames) {
                    warn!("Failed to update /etc/hosts: {}", e);
                }
            }
            
            all_results.extend(pre_scan_results);
        }

        // Phase 2: Run main templates
        if !main_templates.is_empty() {
            all_results.extend(self.execute_phase(main_templates).await);
        }

        all_results
    }

    async fn execute_phase(&self, templates: Vec<Template>) -> Vec<ExecutionResult> {
        // Check if any template has dependencies
        let has_dependencies = templates.iter().any(|t| {
            t.depends_on
                .as_ref()
                .map(|d| !d.is_empty())
                .unwrap_or(false)
        });

        if has_dependencies {
            self.execute_with_dependencies(templates).await
        } else {
            self.execute_parallel(templates).await
        }
    }

    async fn execute_parallel(&self, templates: Vec<Template>) -> Vec<ExecutionResult> {
        use colored::Colorize;
        use tokio::task::JoinSet;

        // Print all tools that will run (non-verbose mode only)
        if !self.verbose {
            for template in &templates {
                println!("  [ ] {}", template.name.dimmed());
            }
            io::stdout().flush().ok();
        }

        let tool_index: Arc<Mutex<HashMap<String, usize>>> = Arc::new(Mutex::new(
            templates
                .iter()
                .enumerate()
                .map(|(i, t)| (t.name.clone(), i))
                .collect(),
        ));

        let mut set: JoinSet<(ExecutionResult, std::time::Duration)> = JoinSet::new();

        for template in templates {
            let executor = TemplateExecutor {
                target: self.target.clone(),
                output_dir: self.output_dir.clone(),
                verbose: self.verbose,
                port_spec: self.port_spec.clone(),
                wordlist: self.wordlist.clone(),
            };
            let index_map = tool_index.clone();
            let name = template.name.clone();

            set.spawn(async move {
                let start = std::time::Instant::now();
                let result = match executor.execute(&template).await {
                    Ok(result) => result,
                    Err(e) => {
                        error!("Failed to execute template '{}': {}", template.name, e);
                        ExecutionResult {
                            template_name: template.name.clone(),
                            success: false,
                            duration: Duration::from_secs(0),
                            stdout: String::new(),
                            stderr: e.to_string(),
                            output_file: None,
                        }
                    }
                };

                // Update the line for this tool
                if !executor.verbose {
                    let index_guard = index_map.lock().await;
                    if let Some(&line_num) = index_guard.get(&name) {
                        // Move cursor up to the tool's line, clear it, and rewrite
                        let lines_up = index_guard.len() - line_num;
                        print!("\x1B[{}A", lines_up); // Move cursor up
                        print!("\r\x1B[K"); // Clear line
                        if result.success {
                            println!(
                                "  [✓] {} ({:.2}s)",
                                name.green(),
                                start.elapsed().as_secs_f64()
                            );
                        } else {
                            println!("  [X] {} (failed)", name.red());
                        }
                        print!("\x1B[{}B", lines_up - 1); // Move cursor back down
                        io::stdout().flush().ok();
                    }
                }

                (result, start.elapsed())
            });
        }

        let mut results = Vec::new();
        while let Some(result) = set.join_next().await {
            match result {
                Ok((exec_result, _elapsed)) => {
                    results.push(exec_result);
                }
                Err(e) => error!("Task join error: {}", e),
            }
        }

        // Move cursor past all the tool lines
        if !self.verbose {
            println!();
        }

        results
    }

    async fn extract_hostnames(&self, results: &[ExecutionResult]) -> Vec<String> {
        use crate::hostname::HostnameExtractor;
        use std::collections::HashSet;

        let mut all_hostnames = HashSet::new();

        for result in results {
            let combined_output = format!("{}\n{}", result.stdout, result.stderr);
            
            // Extract hostnames based on tool name
            let hostnames = if result.template_name.contains("nmap") || result.template_name.contains("hostname") {
                HostnameExtractor::from_nmap(&combined_output)
            } else if result.template_name.contains("dns") || result.template_name.contains("host") || result.template_name.contains("reverse") || result.template_name.contains("dig") {
                HostnameExtractor::from_reverse_dns(&combined_output)
            } else {
                // Try both extractors for unknown tools
                let mut h = HostnameExtractor::from_nmap(&combined_output);
                h.extend(HostnameExtractor::from_reverse_dns(&combined_output));
                h
            };

            for hostname in hostnames {
                debug!("Extracted hostname '{}' from template '{}'", hostname, result.template_name);
                all_hostnames.insert(hostname);
            }
        }

        all_hostnames.into_iter().collect()
    }

    async fn execute_with_dependencies(&self, templates: Vec<Template>) -> Vec<ExecutionResult> {
        // Build dependency graph
        let template_map: HashMap<String, Template> =
            templates.into_iter().map(|t| (t.name.clone(), t)).collect();

        // Track completed templates
        let completed: Arc<Mutex<HashMap<String, ExecutionResult>>> =
            Arc::new(Mutex::new(HashMap::new()));
        let failed: Arc<Mutex<HashSet<String>>> = Arc::new(Mutex::new(HashSet::new()));

        // Execute templates respecting dependencies
        self.execute_dag(template_map, completed.clone(), failed.clone())
            .await;

        // Return results in order
        let completed_guard = completed.lock().await;
        let results: Vec<ExecutionResult> = completed_guard.values().cloned().collect();
        results
    }

    async fn execute_dag(
        &self,
        template_map: HashMap<String, Template>,
        completed: Arc<Mutex<HashMap<String, ExecutionResult>>>,
        failed: Arc<Mutex<HashSet<String>>>,
    ) {
        use tokio::task::JoinSet;

        let template_map = Arc::new(template_map);
        let mut set: JoinSet<(String, ExecutionResult)> = JoinSet::new();
        let pending: Arc<Mutex<HashSet<String>>> =
            Arc::new(Mutex::new(template_map.keys().cloned().collect()));

        loop {
            // Find templates ready to execute (no pending dependencies)
            let ready_templates = {
                let pending_guard = pending.lock().await;
                let completed_guard = completed.lock().await;
                let failed_guard = failed.lock().await;

                pending_guard
                    .iter()
                    .filter_map(|name| {
                        let template = template_map.get(name)?;

                        // Check if dependencies are satisfied
                        if let Some(deps) = &template.depends_on {
                            // Check if any dependency failed
                            if deps.iter().any(|dep| failed_guard.contains(dep)) {
                                return None; // Skip if dependency failed
                            }

                            // Check if all dependencies completed
                            if deps.iter().all(|dep| completed_guard.contains_key(dep)) {
                                Some(template.clone())
                            } else {
                                None // Wait for dependencies
                            }
                        } else {
                            // No dependencies, ready to run
                            Some(template.clone())
                        }
                    })
                    .collect::<Vec<_>>()
            };

            if ready_templates.is_empty() {
                // Check if we're done or stuck
                let pending_guard = pending.lock().await;
                if pending_guard.is_empty() {
                    break; // All done
                }

                // Check if we have any running tasks
                if set.is_empty() {
                    // No ready templates and nothing running = dependency cycle or missing deps
                    error!(
                        "Dependency cycle or missing dependencies detected for: {:?}",
                        pending_guard.iter().collect::<Vec<_>>()
                    );

                    // Mark remaining as failed
                    let mut failed_guard = failed.lock().await;
                    for name in pending_guard.iter() {
                        failed_guard.insert(name.clone());
                    }
                    break;
                }

                // Wait for at least one task to complete
                if let Some(result) = set.join_next().await {
                    match result {
                        Ok((name, exec_result)) => {
                            // Print completion indicator in non-verbose mode
                            if !self.verbose {
                                use colored::Colorize;
                                if exec_result.success {
                                    println!(
                                        "  {} {} ({:.2}s)",
                                        "✓".green().bold(),
                                        name,
                                        exec_result.duration.as_secs_f64()
                                    );
                                } else {
                                    println!("  {} {} (failed)", "✗".red().bold(), name);
                                }
                                let _ = std::io::stdout().flush();
                            }

                            let mut pending_guard = pending.lock().await;
                            pending_guard.remove(&name);

                            if exec_result.success {
                                let mut completed_guard = completed.lock().await;
                                completed_guard.insert(name, exec_result);
                            } else {
                                let mut failed_guard = failed.lock().await;
                                failed_guard.insert(name);
                            }
                        }
                        Err(e) => error!("Task join error: {}", e),
                    }
                }
                continue;
            }

            // Spawn tasks for ready templates
            for template in ready_templates {
                let name = template.name.clone();
                let executor = TemplateExecutor {
                    target: self.target.clone(),
                    output_dir: self.output_dir.clone(),
                    verbose: self.verbose,
                    port_spec: self.port_spec.clone(),
                    wordlist: self.wordlist.clone(),
                };

                set.spawn(async move {
                    info!("Executing template: {}", name);
                    let result = match executor.execute(&template).await {
                        Ok(result) => result,
                        Err(e) => {
                            error!("Failed to execute template '{}': {}", name, e);
                            ExecutionResult {
                                template_name: name.clone(),
                                success: false,
                                duration: Duration::from_secs(0),
                                stdout: String::new(),
                                stderr: e.to_string(),
                                output_file: None,
                            }
                        }
                    };
                    (name, result)
                });
            }

            // Wait for at least one task to complete before checking for new ready tasks
            if let Some(result) = set.join_next().await {
                match result {
                    Ok((name, exec_result)) => {
                        let mut pending_guard = pending.lock().await;
                        pending_guard.remove(&name);

                        if exec_result.success {
                            let mut completed_guard = completed.lock().await;
                            completed_guard.insert(name, exec_result);
                        } else {
                            let mut failed_guard = failed.lock().await;
                            failed_guard.insert(name);
                        }
                    }
                    Err(e) => error!("Task join error: {}", e),
                }
            }
        }

        // Wait for remaining tasks to complete
        while let Some(result) = set.join_next().await {
            match result {
                Ok((name, exec_result)) => {
                    if exec_result.success {
                        let mut completed_guard = completed.lock().await;
                        completed_guard.insert(name, exec_result);
                    } else {
                        let mut failed_guard = failed.lock().await;
                        failed_guard.insert(name);
                    }
                }
                Err(e) => error!("Task join error: {}", e),
            }
        }
    }
}

#[derive(Debug, Clone)]
pub struct ExecutionResult {
    pub template_name: String,
    pub success: bool,
    pub duration: Duration,
    pub stdout: String,
    pub stderr: String,
    pub output_file: Option<String>,
}

impl ExecutionResult {
    pub fn get_error_details(&self) -> Option<String> {
        if !self.success {
            Some(if !self.stderr.is_empty() {
                self.stderr.clone()
            } else {
                format!("Command failed with no error output")
            })
        } else {
            None
        }
    }

    pub fn get_output_preview(&self, max_lines: usize) -> String {
        let lines: Vec<&str> = self.stdout.lines().collect();
        if lines.len() <= max_lines {
            self.stdout.clone()
        } else {
            let preview: Vec<&str> = lines.iter().take(max_lines).copied().collect();
            format!(
                "{}\n... ({} more lines)",
                preview.join("\n"),
                lines.len() - max_lines
            )
        }
    }
}<|MERGE_RESOLUTION|>--- conflicted
+++ resolved
@@ -20,7 +20,6 @@
 }
 
 impl TemplateExecutor {
-<<<<<<< HEAD
     pub fn new(
         target: String,
         output_dir: String,
@@ -28,18 +27,12 @@
         port_spec: Option<String>,
         wordlist: Option<String>,
     ) -> Self {
-=======
-    pub fn new(target: String, output_dir: String, verbose: bool) -> Self {
->>>>>>> 08397684
         Self {
             target,
             output_dir,
             verbose,
-<<<<<<< HEAD
             port_spec,
             wordlist,
-=======
->>>>>>> 08397684
         }
     }
 
@@ -51,18 +44,13 @@
             .await
             .context("Failed to create tool output directory")?;
 
-<<<<<<< HEAD
         let args = template.interpolate_args(
             &self.target,
             &tool_output_dir,
             self.port_spec.as_deref(),
             self.wordlist.as_deref(),
         );
-        
-=======
-        let args = template.interpolate_args(&self.target, &tool_output_dir);
-
->>>>>>> 08397684
+
         debug!(
             "Running command: {} {}",
             template.command.binary,
@@ -161,7 +149,7 @@
         }
 
         // Separate pre-scan and main templates
-        let (pre_scan_templates, main_templates): (Vec<_>, Vec<_>) = 
+        let (pre_scan_templates, main_templates): (Vec<_>, Vec<_>) =
             templates.into_iter().partition(|t| t.pre_scan);
 
         let mut all_results = Vec::new();
@@ -170,19 +158,25 @@
         if !pre_scan_templates.is_empty() {
             info!("Pre-scan phase: {} template(s)", pre_scan_templates.len());
             let pre_scan_results = self.execute_phase(pre_scan_templates).await;
-            
+
             // Extract hostnames from pre-scan outputs
             let hostnames = self.extract_hostnames(&pre_scan_results).await;
-            
+
             if !hostnames.is_empty() {
-                info!("Discovered {} hostname(s): {}", hostnames.len(), hostnames.join(", "));
-                
+                info!(
+                    "Discovered {} hostname(s): {}",
+                    hostnames.len(),
+                    hostnames.join(", ")
+                );
+
                 // Update /etc/hosts
-                if let Err(e) = crate::hostname::HostsFileManager::add_entries(&self.target, &hostnames) {
+                if let Err(e) =
+                    crate::hostname::HostsFileManager::add_entries(&self.target, &hostnames)
+                {
                     warn!("Failed to update /etc/hosts: {}", e);
                 }
             }
-            
+
             all_results.extend(pre_scan_results);
         }
 
@@ -312,11 +306,17 @@
 
         for result in results {
             let combined_output = format!("{}\n{}", result.stdout, result.stderr);
-            
+
             // Extract hostnames based on tool name
-            let hostnames = if result.template_name.contains("nmap") || result.template_name.contains("hostname") {
+            let hostnames = if result.template_name.contains("nmap")
+                || result.template_name.contains("hostname")
+            {
                 HostnameExtractor::from_nmap(&combined_output)
-            } else if result.template_name.contains("dns") || result.template_name.contains("host") || result.template_name.contains("reverse") || result.template_name.contains("dig") {
+            } else if result.template_name.contains("dns")
+                || result.template_name.contains("host")
+                || result.template_name.contains("reverse")
+                || result.template_name.contains("dig")
+            {
                 HostnameExtractor::from_reverse_dns(&combined_output)
             } else {
                 // Try both extractors for unknown tools
@@ -326,7 +326,10 @@
             };
 
             for hostname in hostnames {
-                debug!("Extracted hostname '{}' from template '{}'", hostname, result.template_name);
+                debug!(
+                    "Extracted hostname '{}' from template '{}'",
+                    hostname, result.template_name
+                );
                 all_hostnames.insert(hostname);
             }
         }
