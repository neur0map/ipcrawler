--- conflicted
+++ resolved
@@ -2,54 +2,9 @@
 
 import json
 import logging
-<<<<<<< HEAD
-from .models import ScoringContext, ScoringResult, ScoreBreakdown, Confidence, AnonymizedScoringContext
-from .rules import rule_engine
-from .mappings import GENERIC_FALLBACK, get_wordlist_alternatives
-from .cache import cache_selection
-
-# Import wordlist resolver
-try:
-    import sys
-    from pathlib import Path
-    # Add tools directory to path for resolver import
-    tools_path = Path(__file__).parent.parent.parent.parent / "tools"
-    sys.path.insert(0, str(tools_path))
-    from catalog.resolver import resolver as wordlist_resolver
-    WORDLIST_RESOLVER_AVAILABLE = True
-except ImportError:
-    WORDLIST_RESOLVER_AVAILABLE = False
-    wordlist_resolver = None
-
-# Import port database
-try:
-    import json
-    import sys
-    from pathlib import Path
-    
-    # Define project root first
-    project_root = Path(__file__).parent.parent.parent.parent
-    sys.path.insert(0, str(project_root))
-    from database.ports import PortDatabase, load_port_database
-    
-    # Load port database on module import
-    port_db_path = project_root / "database" / "ports" / "port_db.json"
-    if port_db_path.exists():
-        with open(port_db_path, 'r', encoding='utf-8') as f:
-            port_db_data = json.load(f)
-        port_database = load_port_database(port_db_data)
-        PORT_DATABASE_AVAILABLE = True
-    else:
-        port_database = None
-        PORT_DATABASE_AVAILABLE = False
-except ImportError:
-    port_database = None
-    PORT_DATABASE_AVAILABLE = False
-=======
 from pathlib import Path
 from typing import Dict, List, Any, Optional, Tuple
 from dataclasses import dataclass
->>>>>>> c2fbdf72
 
 logger = logging.getLogger(__name__)
 
@@ -67,123 +22,6 @@
     spider_data: Optional[Dict[str, Any]] = None
 
 
-<<<<<<< HEAD
-def score_wordlists(context: ScoringContext) -> ScoringResult:
-    """
-    Main function to score wordlists based on context with entropy checking.
-    
-    Args:
-        context: ScoringContext with target information
-        
-    Returns:
-        ScoringResult with recommendations and explanations
-    """
-    # Enrich context with port database information
-    enriched_context = enrich_context_with_port_data(context)
-    
-    logger.debug(f"Scoring wordlists for {enriched_context.target}:{enriched_context.port}")
-    
-    # Initialize scoring components
-    breakdown = ScoreBreakdown()
-    all_wordlists: Set[str] = set()
-    matched_rules: List[str] = []
-    frequency_adjustments: Dict[str, float] = {}
-    synergy_bonuses: Dict[str, float] = {}
-    
-    # Level 1: Exact match rules (highest priority)
-    exact_wordlists, exact_rules, exact_score = rule_engine.apply_exact_match(enriched_context)
-    if exact_wordlists:
-        breakdown.exact_match = exact_score
-        all_wordlists.update(exact_wordlists)
-        matched_rules.extend(exact_rules)
-        logger.debug(f"Exact match: {exact_rules} -> {exact_wordlists}")
-    
-    # Level 2: Technology category rules
-    tech_wordlists, tech_rules, tech_score = rule_engine.apply_tech_category(enriched_context)
-    if tech_wordlists:
-        breakdown.tech_category = tech_score
-        all_wordlists.update(tech_wordlists)
-        matched_rules.extend(tech_rules)
-        logger.debug(f"Tech category: {tech_rules} -> {tech_wordlists}")
-    
-    # Level 3: Port category rules (always apply for fallback)
-    port_wordlists, port_rules, port_score = rule_engine.apply_port_category(enriched_context)
-    if port_wordlists:
-        breakdown.port_context = port_score
-        all_wordlists.update(port_wordlists)
-        matched_rules.extend(port_rules)
-        logger.debug(f"Port category: {port_rules} -> {port_wordlists}")
-    
-    # Level 4: Service keyword matching
-    keyword_wordlists, keyword_rules, keyword_score = rule_engine.apply_service_keywords(enriched_context)
-    if keyword_wordlists:
-        breakdown.service_keywords = keyword_score
-        all_wordlists.update(keyword_wordlists)
-        matched_rules.extend(keyword_rules)
-        logger.debug(f"Service keywords: {keyword_rules} -> {keyword_wordlists}")
-    
-    # Level 5: Generic fallback if nothing matched
-    fallback_used = False
-    if not all_wordlists:
-        breakdown.generic_fallback = 0.4
-        all_wordlists.update(GENERIC_FALLBACK)
-        matched_rules.append("generic_fallback")
-        fallback_used = True
-        logger.debug(f"Generic fallback: {GENERIC_FALLBACK}")
-    
-    # Calculate final score (take the highest component score)
-    final_score = max([
-        breakdown.exact_match,
-        breakdown.tech_category,
-        breakdown.port_context,
-        breakdown.service_keywords,
-        breakdown.generic_fallback
-    ])
-    
-    # Remove duplicates and sort wordlists
-    initial_wordlists = rule_engine.deduplicate_wordlists(list(all_wordlists))
-    
-    # Apply entropy-based diversification if needed
-    final_wordlists, diversification_applied, entropy_score = _apply_entropy_diversification(
-        initial_wordlists, enriched_context
-    )
-    
-    # Determine confidence level
-    confidence = _determine_confidence(final_score, fallback_used, matched_rules)
-    
-    # Generate cache key using anonymized context
-    anon_context = AnonymizedScoringContext.from_scoring_context(enriched_context)
-    cache_key = anon_context.get_cache_key()
-    
-    # Create result with entropy data
-    result = ScoringResult(
-        score=final_score,
-        explanation=breakdown,
-        wordlists=final_wordlists,
-        matched_rules=matched_rules,
-        fallback_used=fallback_used,
-        cache_key=cache_key,
-        confidence=confidence,
-        entropy_score=entropy_score,
-        diversification_applied=diversification_applied,
-        frequency_adjustments=frequency_adjustments or None,
-        synergy_bonuses=synergy_bonuses or None
-    )
-    
-    entropy_str = f"{entropy_score:.3f}" if entropy_score is not None else "N/A"
-    logger.info(
-        f"Scored {len(final_wordlists)} wordlists for {enriched_context.target}:{enriched_context.port} "
-        f"(score: {final_score:.3f}, confidence: {confidence}, entropy: {entropy_str})"
-    )
-    
-    # Cache the selection for tracking
-    try:
-        cache_selection(enriched_context, result)
-    except Exception as e:
-        logger.warning(f"Failed to cache selection: {e}")
-    
-    return result
-=======
 @dataclass
 class ScoreBreakdown:
     """Breakdown of scoring factors"""
@@ -192,7 +30,6 @@
     port_match: float = 0.0
     popularity: float = 0.0
     total: float = 0.0
->>>>>>> c2fbdf72
 
 
 @dataclass
