--- conflicted
+++ resolved
@@ -118,170 +118,7 @@
                 config.llm.model = None;
             }
         }
-<<<<<<< HEAD
-        
-=======
 
-        // Embedding model configuration
-        println!("\n{}", "[Embedding Model Configuration]".cyan().bold());
-        println!("{}", "-".repeat(60).cyan());
-        println!("Embedding models are used for RAG (Retrieval-Augmented Generation)");
-        println!("They help the LLM understand context and find relevant information.\n");
-
-        if config.llm.provider == "ollama" {
-            let embedding_models = vec![
-                "nomic-embed-text (recommended - 137M params, 768 dim)",
-                "mxbai-embed-large (high accuracy - 335M params, 1024 dim)",
-                "all-minilm (fast - 23M params, 384 dim)",
-                "snowflake-arctic-embed-m (strong retrieval - 109M params, 768 dim)",
-                "bge-small-en-v1.5 (efficient - 33M params, 384 dim)",
-                "Skip - configure later",
-            ];
-
-            match Select::new("Select embedding model to install:", embedding_models)
-                .with_starting_cursor(0)
-                .prompt()
-            {
-                Ok(selection) => {
-                    if selection == "Skip - configure later" {
-                        println!("  Skipped - you can configure this later");
-                        config.llm.embedding_model = None;
-                    } else {
-                        // Extract model name from selection
-                        let model_name = selection.split(' ').next().unwrap_or("nomic-embed-text");
-                        config.llm.embedding_model = Some(model_name.to_string());
-
-                        println!("\n  Downloading and installing {}...", model_name.cyan());
-                        Self::install_ollama_model(model_name)?;
-                        println!("  ✓ {} installed successfully", model_name.green());
-                    }
-                }
-                Err(_) => {
-                    println!("  Using default: nomic-embed-text");
-                    config.llm.embedding_model = Some("nomic-embed-text".to_string());
-                    println!("\n  Downloading and installing nomic-embed-text...");
-                    Self::install_ollama_model("nomic-embed-text").ok(); // Best effort
-                }
-            }
-        } else {
-            // For cloud providers, offer embedding options
-            let embedding_options = match config.llm.provider.as_str() {
-                "openai" => vec![
-                    "text-embedding-3-small (recommended, 1536 dim)",
-                    "text-embedding-3-large (higher quality, 3072 dim)",
-                    "text-embedding-ada-002 (legacy, 1536 dim)",
-                    "Use Ollama locally (free, requires Ollama)",
-                    "Skip - configure later",
-                ],
-                "groq" => vec![
-                    "Use Ollama locally (recommended, free)",
-                    "OpenAI text-embedding-3-small (requires OpenAI API key)",
-                    "Skip - configure later",
-                ],
-                "anthropic" => vec![
-                    "Use Ollama locally (recommended, free)",
-                    "OpenAI text-embedding-3-small (requires OpenAI API key)",
-                    "Skip - configure later",
-                ],
-                _ => vec!["Skip - configure later"],
-            };
-
-            match Select::new(
-                "Select embedding model provider:",
-                embedding_options.clone(),
-            )
-            .with_starting_cursor(0)
-            .prompt()
-            {
-                Ok(selection) => {
-                    if selection == "Skip - configure later" {
-                        println!("  Skipped - you can configure this later");
-                        config.llm.embedding_model = None;
-                    } else if selection.starts_with("Use Ollama") {
-                        // User wants Ollama for embeddings
-                        let ollama_models = vec![
-                            "nomic-embed-text (recommended - 137M params, 768 dim)",
-                            "mxbai-embed-large (high accuracy - 335M params, 1024 dim)",
-                            "all-minilm (fast - 23M params, 384 dim)",
-                            "snowflake-arctic-embed-m (strong retrieval - 109M params, 768 dim)",
-                            "bge-small-en-v1.5 (efficient - 33M params, 384 dim)",
-                            "ONNX: all-MiniLM-L6-v2 (ultra-fast local - 80MB, 384 dim)",
-                            "ONNX: bge-small-en-v1.5 (balanced - 130MB, 384 dim)",
-                            "ONNX: e5-small-v2 (multilingual - 130MB, 384 dim)",
-                        ];
-
-                        match Select::new("Select embedding model to use:", ollama_models)
-                            .with_starting_cursor(0)
-                            .prompt()
-                        {
-                            Ok(model_selection) => {
-                                if model_selection.starts_with("ONNX:") {
-                                    // ONNX model - extract model name
-                                    let parts: Vec<&str> =
-                                        model_selection.split_whitespace().collect();
-                                    let model_name = parts.get(1).unwrap_or(&"all-MiniLM-L6-v2");
-                                    config.llm.embedding_model =
-                                        Some(format!("onnx:{}", model_name));
-
-                                    println!("\n  ✓ ONNX model configured: {}", model_name.cyan());
-                                    println!("  Note: ONNX models run locally without Ollama");
-                                    println!("  Will be downloaded automatically on first use via sentence-transformers");
-                                } else {
-                                    // Ollama model
-                                    let model_name = model_selection
-                                        .split(' ')
-                                        .next()
-                                        .unwrap_or("nomic-embed-text");
-                                    config.llm.embedding_model =
-                                        Some(format!("ollama:{}", model_name));
-
-                                    println!(
-                                        "\n  Downloading and installing {}...",
-                                        model_name.cyan()
-                                    );
-                                    match Self::install_ollama_model(model_name) {
-                                        Ok(_) => println!(
-                                            "  ✓ {} installed successfully",
-                                            model_name.green()
-                                        ),
-                                        Err(e) => {
-                                            println!("  ⚠ {}", format!("Warning: {}", e).yellow());
-                                            println!("  You can install it manually later with: ollama pull {}", model_name);
-                                        }
-                                    }
-                                }
-                            }
-                            Err(_) => {
-                                println!("  Using default: nomic-embed-text");
-                                config.llm.embedding_model =
-                                    Some("ollama:nomic-embed-text".to_string());
-                            }
-                        }
-                    } else if selection.starts_with("OpenAI") {
-                        println!(
-                            "  Note: Requires OpenAI API key (set via OPENAI_API_KEY env var)"
-                        );
-                        config.llm.embedding_model =
-                            Some("openai:text-embedding-3-small".to_string());
-                        println!("  ✓ OpenAI embeddings configured");
-                    } else {
-                        // Extract model name from selection for OpenAI native models
-                        let model_name = selection
-                            .split(' ')
-                            .next()
-                            .unwrap_or("text-embedding-3-small");
-                        config.llm.embedding_model = Some(model_name.to_string());
-                        println!("  ✓ {} configured", model_name.cyan());
-                    }
-                }
-                Err(_) => {
-                    println!("  Skipped (non-interactive mode)");
-                    config.llm.embedding_model = None;
-                }
-            }
-        }
-
->>>>>>> 08397684
         Ok(())
     }
 
@@ -348,33 +185,4 @@
 
         Ok(password)
     }
-
-<<<<<<< HEAD
-
-=======
-    fn install_ollama_model(model_name: &str) -> Result<()> {
-        // Check if ollama is installed
-        let check = Command::new("ollama").arg("--version").output();
-
-        if check.is_err() {
-            return Err(anyhow!(
-                "Ollama is not installed. Please install from https://ollama.ai"
-            ));
-        }
-
-        println!("  This may take a few minutes depending on model size...\n");
-
-        // Pull the model with live output
-        let status = Command::new("ollama")
-            .arg("pull")
-            .arg(model_name)
-            .status()?;
-
-        if !status.success() {
-            return Err(anyhow!("Failed to install model {}", model_name));
-        }
-
-        Ok(())
-    }
->>>>>>> 08397684
 }