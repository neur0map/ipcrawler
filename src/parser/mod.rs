--- conflicted
+++ resolved
@@ -1,9 +1,6 @@
+mod consistency;
 pub mod extractor;
-<<<<<<< HEAD
-mod consistency;
-=======
 pub mod llm;
->>>>>>> 08397684
 
 pub use extractor::{EntityExtractor, ExtractedEntities, PortInfo, Vulnerability};
 pub use llm::LlmParser;