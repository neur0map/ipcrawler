#!/usr/bin/env python3

import os
import sys

# Import cache utilities and ensure no bytecode
from src.core.utils.cache_utils import ensure_no_bytecode, clean_project_cache

# Configure Python to not write bytecode
ensure_no_bytecode()

# Clean cache before imports
clean_project_cache()

import asyncio
import sys
<<<<<<< HEAD
import re
import json
from datetime import datetime
from urllib.parse import urlparse
=======
from pathlib import Path
>>>>>>> c2fbdf72

import typer
from src.core.ui.console.base import console
from rich.progress import Progress, SpinnerColumn, TextColumn

# Import workflows
from workflows.nmap_fast_01.scanner import NmapFastScanner
from workflows.nmap_02.scanner import NmapScanner
from workflows.http_03.scanner import HTTPAdvancedScanner
<<<<<<< HEAD
from workflows.smartlist_04.scanner import SmartListScanner

from config import config
from utils.results import result_manager
from utils.next_steps_generator import generate_next_steps
from utils.debug import debug_print
from models.wordlist_config import DEFAULT_WORDLIST_CONFIG, ServiceType
from database.ports import load_port_database

app = typer.Typer(
    name="ipcrawler",
    help="SmartList Engine - Intelligent wordlist recommendations for security testing",
    no_args_is_help=True,
    add_completion=False,
    context_settings={"help_option_names": ["-h", "--help"]}
)

console = Console()

# Global list to track running processes for cleanup
running_processes = []

def cleanup_processes():
    """Clean up any running nmap processes"""
    global running_processes
    for process in running_processes:
        try:
            if process and process.returncode is None:
                process.terminate()
                try:
                    process.wait(timeout=2)
                except:
                    process.kill()
        except:
            pass
    running_processes.clear()


# Global port database instance
PORT_DATABASE = None

def load_port_db():
    """Load the port database for intelligent service detection"""
    global PORT_DATABASE
    if PORT_DATABASE is None:
        try:
            from pathlib import Path
            db_path = Path(__file__).parent / "database" / "ports" / "port_db.json"
            with open(db_path, 'r') as f:
                db_data = json.load(f)
            PORT_DATABASE = load_port_database(db_data)
        except Exception as e:
            console.print(f"Warning: Could not load port database: {e}", style="yellow")
            PORT_DATABASE = {}
    return PORT_DATABASE


def is_http_service(port_num: int, nmap_service: str = "") -> bool:
    """
    Database-driven HTTP service detection.
    Returns True if the port likely hosts an HTTP/web service.
    """
    port_db = load_port_db()
    
    # Check database first
    port_entry = port_db.ports.get(str(port_num)) if hasattr(port_db, 'ports') else None
    if port_entry:
        # Has HTTP stack defined
        if hasattr(port_entry, 'tech_stack') and port_entry.tech_stack and hasattr(port_entry.tech_stack, 'http_stack') and port_entry.tech_stack.http_stack:
            return True
        
        # Web service category
        if hasattr(port_entry, 'classification') and port_entry.classification and hasattr(port_entry.classification, 'category'):
            if "web" in port_entry.classification.category:
                return True
        
        # Known web services in alternatives
        if hasattr(port_entry, 'alternative_services') and port_entry.alternative_services:
            web_services = ["grafana", "nginx", "apache", "nodejs", "express", "tomcat", "jetty", "iis", "lighttpd"]
            if any(svc in port_entry.alternative_services for svc in web_services):
                return True
    
    # Fallback to nmap service detection
    if nmap_service:
        web_keywords = ['http', 'https', 'web', 'www', 'ssl/http', 'http-proxy']
        if any(keyword in nmap_service.lower() for keyword in web_keywords):
            return True
    
    # Common HTTP ports as final fallback
    common_http_ports = [80, 443, 8080, 8443, 8000, 8888, 3000, 5000, 9000]
    return port_num in common_http_ports


def signal_handler(signum, frame):
    """Handle Ctrl+C and other signals"""
    console.print("\n⚠ Scan interrupted. Cleaning up...")
    cleanup_processes()
    sys.exit(0)

def cleanup_existing_nmap_processes():
    """Kill any existing nmap processes to prevent conflicts"""
    try:
        import subprocess
        # Kill any existing nmap processes
        subprocess.run(['pkill', '-f', 'nmap'], capture_output=True, check=False)
    except:
        pass  # Ignore errors

# Register signal handlers
signal.signal(signal.SIGINT, signal_handler)
signal.signal(signal.SIGTERM, signal_handler)
=======
from workflows.smartlist_05.scanner import SmartListScanner
from workflows.mini_spider_04.scanner import MiniSpiderScanner

# Import utilities
from src.core.config import config
from src.core.reporting.orchestrator import reporting_orchestrator
from src.core.utils.cli_utils import preprocess_args, validate_target_input
from src.core.utils.target_utils import resolve_target, is_localhost_target
from src.core.utils.privilege_utils import check_and_offer_sudo_escalation
from src.core.utils.process_utils import cleanup_processes, cleanup_existing_nmap_processes
from src.core.scorer.audit_runner import audit_runner
>>>>>>> c2fbdf72


def version_callback(value: bool):
    """Handle --version flag"""
    if value:
        # Import console here to avoid circular imports
        from src.core.ui.console.base import console
        
        # Read ASCII art from correct location
        ascii_art_path = Path(__file__).parent / "scripts" / "media" / "ascii-art.txt"
        if ascii_art_path.exists():
            with open(ascii_art_path, 'r') as f:
                ascii_art = f.read()
                console.print(ascii_art, style="cyan")
        else:
            # Fallback ASCII art if file not found
            console.print("""
                     ██╗██████╗  ██████╗██████╗  █████╗ ██╗    ██╗██╗     ███████╗██████╗ 
                     ██║██╔══██╗██╔════╝██╔══██╗██╔══██╗██║    ██║██║     ██╔════╝██╔══██╗
                     ██║██████╔╝██║     ██████╔╝███████║██║ █╗ ██║██║     █████╗  ██████╔╝
                     ██║██╔═══╝ ██║     ██╔══██╗██╔══██║██║███╗██║██║     ██╔══╝  ██╔══██╗
                     ██║██║     ╚██████╗██║  ██║██║  ██║╚███╔███╔╝███████╗███████╗██║  ██║
                     ╚═╝╚═╝      ╚═════╝╚═╝  ╚═╝╚═╝  ╚═╝ ╚══╝╚══╝ ╚══════╝╚══════╝╚═╝  ╚═╝
            """, style="cyan")
        
        # Display version from config
        console.print(f"\n[bold]IPCrawler SmartList Engine[/bold] version [success]{config.version}[/success]")
        console.print("Intelligent wordlist recommendations powered by target analysis\n")
        raise typer.Exit()


def main_callback(
    version: bool = typer.Option(False, "--version", callback=version_callback, help="Show version information")
):
    """IPCrawler SmartList Engine - Intelligent wordlist recommendations for security testing"""
    pass

app = typer.Typer(
    name="ipcrawler", 
    help="SmartList Engine - Intelligent wordlist recommendations for security testing",
    no_args_is_help=True,
    add_completion=False,
    context_settings={"help_option_names": ["-h", "--help"]},
    callback=main_callback
)

# Using centralized console from src.core.ui.console.base


@app.command("scan", help="Analyze target and recommend optimal wordlists for security testing")
def main_command(
    target: str = typer.Argument(..., help="Target IP address or hostname to analyze for wordlist recommendations"),
    debug: bool = typer.Option(False, "--debug", "-d", help="Enable debug output")
):
    """Main scanning command"""
    # Validate target format
    if not validate_target_input(target):
        raise typer.Exit(1)
        
    # Additional validation for common mistakes
    if is_localhost_target(target):
        console.warning(f"Scanning {target} - make sure this is intended")
        if not typer.confirm(f"Continue scanning {target}?", default=False):
            console.info("Scan cancelled")
            raise typer.Exit(0)
    
    try:
        asyncio.run(run_workflow(target, debug))
    except KeyboardInterrupt:
        console.warning("Scan interrupted by user")
        raise typer.Exit(130)  # Standard exit code for SIGINT
    except Exception as e:
        console.error(f"Scan failed: {e}")
        if debug:
            import traceback
            console.error("Stack trace:")
            console.print(traceback.format_exc())
        raise typer.Exit(1)


@app.command("audit")  
def audit_command(
    details: bool = typer.Option(False, "--details", help="Show detailed conflict analysis")
):
    """Run comprehensive SmartList audit (rules, entropy, usage)"""
    exit_code = run_comprehensive_audit(show_details=details)
    raise typer.Exit(exit_code)

def run_comprehensive_audit(show_details: bool = False):
    """Run enhanced comprehensive SmartList audit with advanced flaw detection"""
    return audit_runner.run_comprehensive_audit(show_details)

def run_legacy_audit():
    """Legacy audit system as fallback"""
    return audit_runner.run_legacy_audit()


def run_entropy_audit(days_back: int = 30, context_tech: str = None, context_port: int = None):
    """Run entropy analysis portion of the audit"""
    try:
        audit_runner.run_entropy_audit(days_back, context_tech, context_port)
    except Exception:
        raise typer.Exit(1)


# Moved to src.core.utils.target_utils


# Moved to src.core.utils.privilege_utils


async def run_workflow(target: str, debug: bool = False):
    """Execute SmartList analysis workflow on target"""
    # Set debug mode
    from src.core.utils.debugging import set_debug
    set_debug(debug)
    
    # Clean up any existing nmap processes first
    cleanup_existing_nmap_processes()
    
    # Check if we should offer sudo escalation BEFORE starting any workflows
    await check_and_offer_sudo_escalation(sys.argv[1:])
    
    # Resolve target first
    resolved_target = await resolve_target(target)
    
    console.display_workflow_status('port_discovery', 'starting', 'Hostname discovery and port scanning')
    
    workspace = reporting_orchestrator.create_versioned_workspace(target, enable_versioning=True)
    
    # IMPORTANT: Default behavior is to scan ONLY discovered ports
    # Full 65535 port scan only happens when fast_port_discovery is explicitly set to false
    discovered_ports = None
    total_execution_time = 0.0
    
    if config.fast_port_discovery:
        # Fast discovery phase details are shown in progress below
        
        discovery_scanner = NmapFastScanner()
        discovery_result = await discovery_scanner.execute(
            target=resolved_target
        )
        
        if discovery_result.success and discovery_result.data:
            discovered_ports = discovery_result.data.get("open_ports", [])
            port_count = len(discovered_ports)
            total_execution_time += discovery_result.execution_time or 0.0
            
            console.print(f"✓ Port discovery completed in {(discovery_result.execution_time or 0.0):.2f}s")
            console.print(f"  Found {port_count} open ports using {discovery_result.data.get('tool', 'unknown')}")
            
            # Display discovered hostnames from fast scan
            hostname_mappings = discovery_result.data.get("hostname_mappings", [])
            if hostname_mappings:
                console.print(f"  → Discovered {len(hostname_mappings)} hostname(s):")
                for mapping in hostname_mappings:
                    console.print(f"    • [secondary]{mapping['hostname']}[/secondary] → {mapping['ip']}")
                if discovery_result.data.get("etc_hosts_updated"):
                    console.print("    ✓ [success]/etc/hosts updated[/success]")
                elif discovery_result.data.get("scan_mode") == "unprivileged":
                    console.print("    ℹ️  [warning]Restart with 'sudo' to update /etc/hosts[/warning]")
            
            if port_count == 0:
                console.print("⚠ No open ports found. Skipping detailed analysis.")
                empty_data = {
                    "tool": "nmap",
                    "target": resolved_target,
                    "start_time": discovery_result.data.get("start_time"),
                    "end_time": discovery_result.data.get("end_time"), 
                    "duration": total_execution_time,
                    "hosts": [],
                    "total_hosts": 0,
                    "up_hosts": 0,
                    "down_hosts": 0,
                    "discovery_enabled": True,
                    "discovered_ports": 0
                }
                reporting_orchestrator.generate_workflow_reports(workspace, 'nmap_fast_01', empty_data)
                display_minimal_summary(empty_data, workspace)
                return
            
            # Save fast discovery results (text only)
            reporting_orchestrator.generate_workflow_reports(workspace, 'nmap_fast_01', discovery_result.data)
            
            if port_count > config.max_detailed_ports:
                console.print(f"⚠ Found {port_count} services, limiting detailed analysis to top {config.max_detailed_ports}")
                discovered_ports = discovered_ports[:config.max_detailed_ports]
        else:
            console.print(f"✗ Port discovery failed: {discovery_result.error}")
            console.print("⚠ Cannot proceed without port discovery. Exiting.")
            console.print("  To analyze all services, set 'fast_port_discovery: false' in config.yaml")
            return
    
    console.display_workflow_status('service_analysis', 'starting', 'Detailed service fingerprinting')
    scanner = NmapScanner(batch_size=config.batch_size, ports_per_batch=config.ports_per_batch)
    
    
    with Progress(
        SpinnerColumn(),
        TextColumn("[progress.description]{task.description}"),
        console=console,
        transient=True
    ) as progress:
        if discovered_ports is not None:
            # Estimate time based on port count
            estimated_time = len(discovered_ports) * 10  # ~10 seconds per port with scripts
            if config.fast_detailed_scan:
                estimated_time = len(discovered_ports) * 3  # ~3 seconds per port without scripts
            
            time_msg = f" (~{estimated_time//60}m {estimated_time%60}s)" if estimated_time > 60 else f" (~{estimated_time}s)"
            task = progress.add_task(f"Detailed analysis of {len(discovered_ports)} discovered services{time_msg}...", total=None)
            
            if not config.fast_detailed_scan and len(discovered_ports) > 10:
                console.print("[yellow]💡 Tip: Enable 'fast_detailed_scan' in config for 3x faster scans (disables scripts)[/yellow]")
        else:
            task = progress.add_task(f"Full analysis of all 65535 ports (10 parallel batches)...", total=None)
        
        result = await scanner.execute(
            target=resolved_target,
            ports=discovered_ports
        )
        
        progress.update(task, completed=True)
    
    if result.success and result.data:
        total_execution_time += result.execution_time or 0.0
        # Service analysis completed
        
        if discovered_ports is not None:
            result.data['discovery_enabled'] = True
            result.data['discovered_ports'] = len(discovered_ports)
            # Include hostname mappings from fast scan in final results
            if 'discovery_result' in locals() and discovery_result.data.get('hostname_mappings'):
                result.data['hostname_mappings'] = discovery_result.data['hostname_mappings']
        else:
            result.data['discovery_enabled'] = False
        
        # Extract HTTP/HTTPS ports and discovered hostnames from scan results
        http_ports = []
        discovered_hostnames = set()  # Use set to avoid duplicates
        
        # First, add any hostnames discovered during fast scan
        if discovered_ports is not None and 'discovery_result' in locals() and discovery_result.data.get('hostname_mappings'):
            for mapping in discovery_result.data.get('hostname_mappings', []):
                discovered_hostnames.add(mapping['hostname'])
        
        for host in result.data.get('hosts', []):
            if host.get('hostname'):
                discovered_hostnames.add(host['hostname'])
            
            for port in host.get('ports', []):
                port_num = port.get('port')
                service = port.get('service', '')
                
                # Extract hostnames from script outputs
                for script in port.get('scripts', []):
                    if script.get('id') == 'http-title' and script.get('output'):
                        # Look for redirect patterns in http-title output
                        import re
                        redirect_match = re.search(r'redirect to ([^\s]+)', script['output'])
                        if redirect_match:
                            redirect_url = redirect_match.group(1)
                            # Extract hostname from URL
                            from urllib.parse import urlparse
                            parsed = urlparse(redirect_url)
                            if parsed.hostname:
                                discovered_hostnames.add(parsed.hostname)
                
                # Check if it's an HTTP service using database-driven detection
                if port_num and is_http_service(port_num, service):
                    http_ports.append(port_num)
        
        http_scan_data = None
        if http_ports:
            http_ports = list(set(http_ports))
            hostnames_list = list(discovered_hostnames)
            
            console.display_workflow_status('http_analysis', 'starting', f'Found {len(http_ports)} HTTP/HTTPS services')
            if discovered_hostnames:
                console.print(f"  → Discovered hostnames: {', '.join(hostnames_list)}")
            
            http_scanner = HTTPAdvancedScanner()
            http_result = await http_scanner.execute(
                target=resolved_target,
                ports=http_ports,
                discovered_hostnames=hostnames_list
            )
            
            if http_result.success and http_result.data:
                total_execution_time += http_result.execution_time or 0.0
                # HTTP analysis completed
                http_scan_data = http_result.data
                
                # Display HTTP findings
                display_http_summary(http_result.data)
            else:
                error_msg = http_result.error or (http_result.errors[0] if http_result.errors else "Unknown error")
                console.print(f"⚠ HTTP analysis failed: {error_msg}")
        

        # Run Mini Spider analysis after HTTP scan if we have services
        spider_data = None
        if http_scan_data and http_scan_data.get('services'):
            console.display_workflow_status('mini_spider', 'starting', 'URL discovery and crawling')
            
            # Prepare previous results for Mini Spider
            spider_previous_results = {
                'http_03': {
                    'success': True,
                    'data': http_scan_data
                }
            }
            
            spider_scanner = MiniSpiderScanner()
            spider_result = await spider_scanner.execute(
                target=resolved_target,
                previous_results=spider_previous_results
            )
            
            if spider_result.success and spider_result.data:
                total_execution_time += spider_result.execution_time or 0.0
                # Mini Spider analysis completed
                spider_data = spider_result.data
                
                # Display Mini Spider findings
                display_spider_summary(spider_data)
            else:
                error_msg = spider_result.error or "Unknown error"
                console.print(f"⚠ Mini Spider analysis failed: {error_msg}")

        # Run SmartList analysis after Mini Spider if we have services
        smartlist_data = None
        if http_scan_data and http_scan_data.get('services'):
            console.display_workflow_status('smartlist_analysis', 'starting', 'Generating wordlist recommendations')
            
            # Prepare enhanced previous results for SmartList
            previous_results = {
                'nmap_fast_01': {
                    'success': True,
                    'data': {
                        'hosts': result.data.get('hosts', [])
                    }
                },
                'nmap_02': {
                    'success': True,
                    'data': result.data
                },
                'http_03': {
                    'success': True,
                    'data': http_scan_data
                }
            }
            
            # Add Mini Spider data if available
            if spider_data:
                previous_results['mini_spider_04'] = {
                    'success': True,
                    'data': spider_data
                }
            
            smartlist_scanner = SmartListScanner()
            smartlist_result = await smartlist_scanner.execute(
                target=resolved_target,
                previous_results=previous_results
            )
            
            if smartlist_result.success and smartlist_result.data:
                total_execution_time += smartlist_result.execution_time or 0.0
                # SmartList analysis completed
                smartlist_data = smartlist_result.data
<<<<<<< HEAD
                
                # Display top wordlist recommendations
                display_smartlist_summary(smartlist_data)
                
                # Save wordlist paths to an easy-to-use file
                save_wordlist_paths(smartlist_data, workspace, http_scan_data)
                
                # Generate next-steps commands
                generate_next_steps_file(workspace)
=======
>>>>>>> c2fbdf72
            else:
                error_msg = smartlist_result.error or "Unknown error"
                console.print(f"⚠ SmartList analysis failed: {error_msg}")

        # Merge all scan results
        result.data['total_execution_time'] = total_execution_time
        
        if http_scan_data:
            result.data['http_scan'] = http_scan_data
            
            # Also merge key findings into main summary
            if 'summary' not in result.data:
                result.data['summary'] = {}
            
            result.data['summary']['http_vulnerabilities'] = len(http_scan_data.get('vulnerabilities', []))
            result.data['summary']['http_services'] = len(http_scan_data.get('services', []))
            result.data['summary']['discovered_subdomains'] = len(http_scan_data.get('subdomains', []))
            result.data['summary']['discovered_paths'] = len(http_scan_data.get('summary', {}).get('discovered_paths', []))
        
        if spider_data:
            result.data['mini_spider'] = spider_data
            
            # Add mini spider summary to main summary
            if 'summary' not in result.data:
                result.data['summary'] = {}
            
            result.data['summary']['discovered_urls'] = len(spider_data.get('discovered_urls', []))
            result.data['summary']['interesting_findings'] = len(spider_data.get('interesting_findings', []))
            result.data['summary']['url_categories'] = len(spider_data.get('categorized_results', {}))
        
        if smartlist_data:
            result.data['smartlist'] = smartlist_data
        

        
        # All analysis completed - Save each workflow's results separately
        
        # Save base nmap scan results (text only)
        nmap_data_with_target = result.data.copy()
        nmap_data_with_target['target'] = resolved_target
        reporting_orchestrator.generate_workflow_reports(workspace, 'nmap_02', nmap_data_with_target)
        
        # Save HTTP scan results if available (text only)
        if http_scan_data:
            http_data_with_target = http_scan_data.copy()
            http_data_with_target['target'] = resolved_target
            reporting_orchestrator.generate_workflow_reports(workspace, 'http_03', http_data_with_target)
        
        # Save Mini Spider results if available (text only)
        if spider_data:
            spider_data_with_target = spider_data.copy()
            spider_data_with_target['target'] = resolved_target
            reporting_orchestrator.generate_workflow_reports(workspace, 'mini_spider_04', spider_data_with_target)
        
        # Save SmartList results with wordlist file (text + wordlist only)
        if smartlist_data:
            smartlist_data_with_target = smartlist_data.copy()
            smartlist_data_with_target['target'] = resolved_target
            reporting_orchestrator.generate_workflow_reports(workspace, 'smartlist_05', smartlist_data_with_target)
        
        # Generate master TXT report and wordlist recommendations
        try:
            # Collect all workflow data for final report generation
            all_workflow_data = {
                'target': resolved_target,  # Ensure target is included
                'nmap_fast_01': discovery_result.data if 'discovery_result' in locals() else None,
                'nmap_02': result.data,
                'http_03': http_scan_data,
                'mini_spider_04': spider_data, 
                'smartlist_05': smartlist_data
            }
            
            # Generate final master report and wordlist recommendations
            report_paths = reporting_orchestrator.generate_all_reports(workspace, all_workflow_data)
            
            if 'master_report' in report_paths:
                console.print(f"📊 Master TXT report: [secondary]{report_paths['master_report']}[/secondary]")
                
        except Exception as e:
            console.error(f"Failed to generate final reports: {e}")
        
        # Generate next-steps file even if SmartList didn't run
        if not smartlist_data:
            console.print(f"\n→ Generating next-steps commands based on discovered services...")
            generate_next_steps_file(workspace)
        
        # Display minimal summary only
        display_minimal_summary(result.data, workspace)
    else:
        console.print(f"✗ Scan failed: {result.error}")
        raise typer.Exit(1)
    
    # Clean up processes after scan completion
    cleanup_processes()
    


<<<<<<< HEAD
def generate_next_steps_file(workspace: Path):
    """Generate comprehensive next-steps commands file"""
    try:
        next_steps_file = generate_next_steps(workspace)
        if next_steps_file:
            console.print(f"\n🚀 Next steps saved to: [bold]{next_steps_file}[/bold]")
            console.print("   Ready-to-use commands for your next testing phase!")
        else:
            console.print("\n⚠ Could not generate next-steps file")
    except Exception as e:
        console.print(f"\n⚠ Error generating next-steps: {e}")


def save_wordlist_paths(smartlist_data: dict, workspace: Path, http_scan_data: dict = None):
    """Save recommended wordlist paths and complete tool commands to a file for easy copy-paste"""
    try:
        recommendations = smartlist_data.get('wordlist_recommendations', [])
        if not recommendations:
            return
        
        # Extract target IP for commands
        target_ip = smartlist_data.get('target', 'TARGET')
        
        # Extract discovered hostnames from passed HTTP scan data
        discovered_hostnames = []
        hostname_debug_info = []
        
        try:
            if http_scan_data:
                hostname_debug_info.append("Using provided HTTP scan data")
                
                # Get tested hostnames from HTTP scan (same logic as NextStepsGenerator)
                tested_hostnames = http_scan_data.get('tested_hostnames', [])
                hostname_debug_info.append(f"Tested hostnames: {tested_hostnames}")
                
                # Filter to get actual hostnames (not IPs)
                for hostname in tested_hostnames:
                    if (hostname and 
                        not hostname.replace('.', '').isdigit() and  # Not an IP
                        '.' in hostname and  # Has domain structure
                        hostname != target_ip):  # Different from target IP
                        discovered_hostnames.append(hostname)
                
                # Remove duplicates while preserving order
                seen = set()
                unique_hostnames = []
                for hostname in discovered_hostnames:
                    if hostname not in seen:
                        seen.add(hostname)
                        unique_hostnames.append(hostname)
                discovered_hostnames = unique_hostnames[:5]  # Limit to top 5
                
                hostname_debug_info.append(f"Final discovered hostnames: {discovered_hostnames}")
            else:
                hostname_debug_info.append("No HTTP scan data provided")
                    
        except Exception as e:
            hostname_debug_info.append(f"Error extracting hostnames: {e}")
            # Continue with IP if hostname extraction fails
            
        wordlists_file = workspace / "recommended_wordlists.txt"
        
        with open(wordlists_file, 'w', encoding='utf-8') as f:
            f.write("# IPCrawler Recommended Wordlists\n")
            f.write("# Ready-to-copy commands with recommended wordlists\n")
            f.write(f"# Target IP: {target_ip}\n")
            if discovered_hostnames:
                f.write(f"# Discovered Hostnames: {', '.join(discovered_hostnames)}\n")
                f.write(f"# Using hostname-based URLs for better enumeration\n")
            else:
                f.write("# No hostnames discovered - using IP addresses\n")
                f.write("# Debug info: " + " | ".join(hostname_debug_info) + "\n")
            f.write("\n")
            
            for service_rec in recommendations:
                service_name = service_rec['service']
                tech = service_rec.get('detected_technology', 'Unknown')
                top_wordlists = service_rec.get('top_wordlists', [])[:3]  # Top 3
                
                if top_wordlists:
                    f.write(f"\n{'='*60}\n")
                    f.write(f"# {service_name.upper()} ({tech})\n")
                    f.write(f"{'='*60}\n\n")
                    
                    # Extract port and protocol for URLs
                    if ':' in service_name:
                        host_port = service_name.split(':')
                        if len(host_port) == 2:
                            host, port = host_port[0], host_port[1]
                            port_num = int(port) if port.isdigit() else 80
                            
                            # Check if this is a non-web service that needs different tools
                            is_non_web_service = port_num not in [80, 443, 8080, 8443, 8000, 8888, 3000, 5000, 9000]
                            
                            if is_non_web_service:
                                f.write(f"# Port {port} ({service_rec.get('service_name', 'unknown')}) - Non-web service\n")
                                f.write(f"# Appropriate tools for {service_rec.get('service_name', 'unknown')}:\n\n")
                                
                                # Process wordlists for non-web services
                                for i, wl in enumerate(top_wordlists, 1):
                                    wordlist_path = wl.get('path', '').strip()
                                    wordlist_name = wl.get('wordlist', '').strip()
                                    
                                    # Clean up path
                                    if wordlist_path.endswith('\\\\'):
                                        wordlist_path = wordlist_path[:-1]
                                    
                                    # Use fallback if no path available OR if path is inappropriate for SSH
                                    if not wordlist_path:
                                        if port_num == 22:
                                            wordlist_path = f"/usr/share/seclists/Passwords/Default-Credentials/{wordlist_name}"
                                        else:
                                            wordlist_path = f"/usr/share/seclists/Discovery/Web-Content/{wordlist_name}"
                                    elif port_num == 22 and not DEFAULT_WORDLIST_CONFIG.is_wordlist_appropriate(wordlist_path, ServiceType.SSH):
                                        # Override inappropriate SSH wordlists
                                        f.write(f"# WARNING: SmartList suggested inappropriate wordlist for SSH: {wordlist_path}\n")
                                        f.write(f"# Using appropriate SSH credential wordlist instead\n")
                                        wordlist_path = DEFAULT_WORDLIST_CONFIG.get_fallback_wordlist(ServiceType.SSH)
                                        wordlist_name = "ssh-default-passwords.txt"
                                    
                                    f.write(f"# {i}. {wl['confidence']} CONFIDENCE - {wl['reason']}\n")
                                    f.write(f"# Wordlist: {wordlist_name}\n")
                                    f.write(f"# Path: {wordlist_path}\n\n")
                                    
                                    # Determine service type for tool selection
                                    service_type = ServiceType.UNKNOWN
                                    if port_num == 22 or 'ssh' in service_rec.get('service_name', '').lower():
                                        service_type = ServiceType.SSH
                                    elif port_num == 21 or 'ftp' in service_rec.get('service_name', '').lower():
                                        service_type = ServiceType.FTP
                                    elif port_num == 3306 or 'mysql' in service_rec.get('service_name', '').lower():
                                        service_type = ServiceType.MYSQL
                                    elif port_num == 5432 or 'postgres' in service_rec.get('service_name', '').lower():
                                        service_type = ServiceType.POSTGRESQL
                                    elif port_num == 1433 or 'mssql' in service_rec.get('service_name', '').lower():
                                        service_type = ServiceType.MSSQL
                                    
                                    # Generate appropriate commands based on service type
                                    if service_type == ServiceType.SSH:
                                        f.write(f"# SSH Brute Force:\n")
                                        f.write(f"hydra -l admin -P \"{wordlist_path}\" ssh://{host}\n")
                                        f.write(f"ncrack -p22 --user admin -P \"{wordlist_path}\" {host}\n")
                                        f.write(f"medusa -h {host} -u admin -P \"{wordlist_path}\" -M ssh\n\n")
                                    elif service_type == ServiceType.FTP:
                                        f.write(f"# FTP Brute Force:\n")
                                        f.write(f"hydra -l anonymous -P \"{wordlist_path}\" ftp://{host}\n")
                                        f.write(f"ncrack -p21 --user anonymous -P \"{wordlist_path}\" {host}\n\n")
                                    elif service_type in [ServiceType.MYSQL, ServiceType.POSTGRESQL, ServiceType.MSSQL]:
                                        f.write(f"# Database Brute Force:\n")
                                        if service_type == ServiceType.MYSQL:
                                            f.write(f"hydra -l root -P \"{wordlist_path}\" mysql://{host}\n\n")
                                        elif service_type == ServiceType.POSTGRESQL:
                                            f.write(f"hydra -l postgres -P \"{wordlist_path}\" postgres://{host}\n\n")
                                        else:  # MSSQL
                                            f.write(f"hydra -l sa -P \"{wordlist_path}\" mssql://{host}\n\n")
                                    else:
                                        f.write(f"# Generic service enumeration - manual investigation required\n")
                                        f.write(f"# Service type: {service_type.value}\n\n")
                                    
                                    f.write(f"{'='*40}\n\n")
                                
                                continue  # Skip web fuzzing for non-web services
                            
                            # Use discovered hostname if available, otherwise use the host from service
                            target_host = host
                            if discovered_hostnames:
                                # Use the first discovered hostname (usually the main one)
                                target_host = discovered_hostnames[0]
                                f.write(f"# Using discovered hostname: {target_host} (instead of {host})\n")
                            
                            # Determine protocol for web services
                            if port_num in [443, 8443]:
                                if port_num == 443:
                                    url = f"https://{target_host}"  # Standard HTTPS port
                                else:
                                    url = f"https://{target_host}:{port}"
                            else:
                                if port_num == 80:
                                    url = f"http://{target_host}"  # Standard HTTP port
                                else:
                                    url = f"http://{target_host}:{port}"
                        else:
                            url = f"http://{service_name}"
                    else:
                        url = f"http://{service_name}"
                    
                    for i, wl in enumerate(top_wordlists, 1):
                        wordlist_path = wl.get('path', '').strip()
                        wordlist_name = wl.get('wordlist', '').strip()
                        
                        # Remove any trailing characters that might cause issues
                        if wordlist_path.endswith('\\'):
                            wordlist_path = wordlist_path[:-1]
                        
                        # Validate path matches wordlist name
                        if wordlist_path and wordlist_name:
                            # Check if the filename in the path matches the wordlist name
                            import os
                            path_filename = os.path.basename(wordlist_path)
                            if path_filename != wordlist_name:
                                f.write(f"# WARNING: Wordlist name mismatch - Name: {wordlist_name}, Path points to: {path_filename}\\n")
                                # Use the path since it's likely more accurate
                                actual_wordlist_name = path_filename
                            else:
                                actual_wordlist_name = wordlist_name
                        else:
                            actual_wordlist_name = wordlist_name or "unknown.txt"
                        
                        # Use fallback if no path available
                        if not wordlist_path:
                            wordlist_path = f"/usr/share/seclists/Discovery/Web-Content/{actual_wordlist_name}"
                        
                        confidence = wl['confidence']
                        reason = wl['reason']
                        
                        f.write(f"# {i}. {confidence} CONFIDENCE - {reason}\n")
                        f.write(f"# Wordlist: {actual_wordlist_name}\n")
                        f.write(f"# Path: {wordlist_path}\n\n")
                        
                        # Create safe filename for output (remove extension and special chars)
                        safe_filename = actual_wordlist_name.replace('.txt', '').replace('.', '_').replace('/', '_')
                        
                        # Add multiple tool command examples
                        f.write("# FEROXBUSTER (Recommended):\n")
                        f.write(f"feroxbuster --url {url} --wordlist \"{wordlist_path}\" -x php,html,txt,js,asp,aspx,jsp -t 50 --depth 3 -o ferox_{safe_filename}_results.txt\n\n")
                        
                        f.write("# GOBUSTER:\n")
                        f.write(f"gobuster dir -u {url} -w \"{wordlist_path}\" -x php,html,txt,js,asp,aspx,jsp -t 50 -b 301,302,403 -o gobuster_{safe_filename}_results.txt\n\n")
                        
                        f.write("# FFUF:\n")
                        f.write(f"ffuf -u {url}/FUZZ -w \"{wordlist_path}\" -e .php,.html,.txt,.js,.asp,.aspx,.jsp -t 50 -fc 301,302,403 -o ffuf_{safe_filename}_results.json\n\n")
                        
                        f.write(f"{'='*40}\n\n")
        
        console.print(f"\n📁 Wordlist commands saved to: [bold]{wordlists_file}[/bold]")
        console.print("   Complete feroxbuster/gobuster/ffuf commands ready to copy-paste")
        
    except Exception as e:
        # Don't fail the whole process if file saving fails
        debug_print(f"Failed to save wordlist paths: {e}")


# Wordlist validation functions have been moved to models/wordlist_config.py
# This provides a cleaner, more maintainable Pydantic-based configuration system


def display_smartlist_summary(smartlist_data: dict):
    """Display SmartList wordlist recommendations"""
    recommendations = smartlist_data.get('wordlist_recommendations', [])
    if not recommendations:
        return
    
    console.print("\n📋 Recommended wordlists:")
    
    for service_rec in recommendations:
        top_wordlists = service_rec.get('top_wordlists', [])[:2]  # Only top 2
        if not top_wordlists:
            continue
            
        service_name = service_rec['service']
        tech = service_rec.get('detected_technology', 'Unknown')
        confidence = service_rec.get('confidence', 'LOW')
        
        console.print(f"  {service_name} ({tech}):")
        for i, wl in enumerate(top_wordlists, 1):
            confidence_color = "green" if wl['confidence'] == "HIGH" else "yellow" if wl['confidence'] == "MEDIUM" else "red"
            # Show just the filename for compact display, full paths are in the saved file
            wordlist_name = wl['wordlist']
            wordlist_path = wl.get('path')
            
            if wordlist_path:
                # Show compact version: just filename with note about full path
                console.print(f"    {i}. [bold]{wordlist_name}[/bold] ([{confidence_color}]{wl['confidence']}[/{confidence_color}] - {wl['reason']})")
                console.print(f"       → Full path saved to recommended_wordlists.txt")
            else:
                console.print(f"    {i}. [bold]{wordlist_name}[/bold] ([{confidence_color}]{wl['confidence']}[/{confidence_color}] - {wl['reason']})")
=======
def display_spider_summary(spider_data: dict):
    """Display Mini Spider findings summary"""
    console.display_spider_summary(spider_data)


# display_smartlist_summary already moved to console
>>>>>>> c2fbdf72


def display_minimal_summary(data: dict, workspace: Path):
    """Display clean analysis summary using new console methods"""
    console.display_minimal_summary(data, workspace)



def display_http_summary(http_data: dict):
    """Display summary of HTTP scan findings"""
    console.display_http_summary(http_data)


# Add report command subgroup
report_app = typer.Typer(
    name="report",
    help="Report generation and management commands",
    no_args_is_help=True
)
app.add_typer(report_app)

@report_app.command("master-report")
def generate_master_report(
    workspace: str = typer.Option(..., "--workspace", "-w", help="Workspace name to generate report from")
):
    """Generate master report from workspace data"""
    from src.core.reporting.commands.generate_master_report import MasterReportCommand
    
    command = MasterReportCommand()
    result = command.execute(workspace)
    
    if not result:
        raise typer.Exit(1)

@report_app.command("list-workspaces")
def list_workspaces(
    target: str = typer.Option(None, "--target", "-t", help="Filter by target name"),
    details: bool = typer.Option(False, "--details", "-d", help="Show detailed information")
):
    """List available workspaces"""
    from src.core.reporting.commands.workspace_list import WorkspaceListCommand
    
    options = {'details': details}
    command = WorkspaceListCommand()
    result = command.execute(target, options)
    
    if not result:
        raise typer.Exit(1)

@report_app.command("clean-workspaces")
def clean_workspaces(
    target: str = typer.Option(None, "--target", "-t", help="Clean only specified target"),
    keep: int = typer.Option(5, "--keep", "-k", help="Number of workspaces to keep per target"),
    dry_run: bool = typer.Option(False, "--dry-run", help="Show what would be removed without deleting")
):
    """Clean up old workspaces"""
    from src.core.reporting.commands.workspace_clean import WorkspaceCleanCommand
    
    options = {'keep_count': keep, 'dry_run': dry_run}
    command = WorkspaceCleanCommand()
    result = command.execute(target, options)
    
    if not result:
        raise typer.Exit(1)

# Moved to src.core.utils.cli_utils


if __name__ == "__main__":
    preprocess_args()  # This function is imported from cli_utils
    app()<|MERGE_RESOLUTION|>--- conflicted
+++ resolved
@@ -14,14 +14,7 @@
 
 import asyncio
 import sys
-<<<<<<< HEAD
-import re
-import json
-from datetime import datetime
-from urllib.parse import urlparse
-=======
 from pathlib import Path
->>>>>>> c2fbdf72
 
 import typer
 from src.core.ui.console.base import console
@@ -31,119 +24,6 @@
 from workflows.nmap_fast_01.scanner import NmapFastScanner
 from workflows.nmap_02.scanner import NmapScanner
 from workflows.http_03.scanner import HTTPAdvancedScanner
-<<<<<<< HEAD
-from workflows.smartlist_04.scanner import SmartListScanner
-
-from config import config
-from utils.results import result_manager
-from utils.next_steps_generator import generate_next_steps
-from utils.debug import debug_print
-from models.wordlist_config import DEFAULT_WORDLIST_CONFIG, ServiceType
-from database.ports import load_port_database
-
-app = typer.Typer(
-    name="ipcrawler",
-    help="SmartList Engine - Intelligent wordlist recommendations for security testing",
-    no_args_is_help=True,
-    add_completion=False,
-    context_settings={"help_option_names": ["-h", "--help"]}
-)
-
-console = Console()
-
-# Global list to track running processes for cleanup
-running_processes = []
-
-def cleanup_processes():
-    """Clean up any running nmap processes"""
-    global running_processes
-    for process in running_processes:
-        try:
-            if process and process.returncode is None:
-                process.terminate()
-                try:
-                    process.wait(timeout=2)
-                except:
-                    process.kill()
-        except:
-            pass
-    running_processes.clear()
-
-
-# Global port database instance
-PORT_DATABASE = None
-
-def load_port_db():
-    """Load the port database for intelligent service detection"""
-    global PORT_DATABASE
-    if PORT_DATABASE is None:
-        try:
-            from pathlib import Path
-            db_path = Path(__file__).parent / "database" / "ports" / "port_db.json"
-            with open(db_path, 'r') as f:
-                db_data = json.load(f)
-            PORT_DATABASE = load_port_database(db_data)
-        except Exception as e:
-            console.print(f"Warning: Could not load port database: {e}", style="yellow")
-            PORT_DATABASE = {}
-    return PORT_DATABASE
-
-
-def is_http_service(port_num: int, nmap_service: str = "") -> bool:
-    """
-    Database-driven HTTP service detection.
-    Returns True if the port likely hosts an HTTP/web service.
-    """
-    port_db = load_port_db()
-    
-    # Check database first
-    port_entry = port_db.ports.get(str(port_num)) if hasattr(port_db, 'ports') else None
-    if port_entry:
-        # Has HTTP stack defined
-        if hasattr(port_entry, 'tech_stack') and port_entry.tech_stack and hasattr(port_entry.tech_stack, 'http_stack') and port_entry.tech_stack.http_stack:
-            return True
-        
-        # Web service category
-        if hasattr(port_entry, 'classification') and port_entry.classification and hasattr(port_entry.classification, 'category'):
-            if "web" in port_entry.classification.category:
-                return True
-        
-        # Known web services in alternatives
-        if hasattr(port_entry, 'alternative_services') and port_entry.alternative_services:
-            web_services = ["grafana", "nginx", "apache", "nodejs", "express", "tomcat", "jetty", "iis", "lighttpd"]
-            if any(svc in port_entry.alternative_services for svc in web_services):
-                return True
-    
-    # Fallback to nmap service detection
-    if nmap_service:
-        web_keywords = ['http', 'https', 'web', 'www', 'ssl/http', 'http-proxy']
-        if any(keyword in nmap_service.lower() for keyword in web_keywords):
-            return True
-    
-    # Common HTTP ports as final fallback
-    common_http_ports = [80, 443, 8080, 8443, 8000, 8888, 3000, 5000, 9000]
-    return port_num in common_http_ports
-
-
-def signal_handler(signum, frame):
-    """Handle Ctrl+C and other signals"""
-    console.print("\n⚠ Scan interrupted. Cleaning up...")
-    cleanup_processes()
-    sys.exit(0)
-
-def cleanup_existing_nmap_processes():
-    """Kill any existing nmap processes to prevent conflicts"""
-    try:
-        import subprocess
-        # Kill any existing nmap processes
-        subprocess.run(['pkill', '-f', 'nmap'], capture_output=True, check=False)
-    except:
-        pass  # Ignore errors
-
-# Register signal handlers
-signal.signal(signal.SIGINT, signal_handler)
-signal.signal(signal.SIGTERM, signal_handler)
-=======
 from workflows.smartlist_05.scanner import SmartListScanner
 from workflows.mini_spider_04.scanner import MiniSpiderScanner
 
@@ -155,7 +35,6 @@
 from src.core.utils.privilege_utils import check_and_offer_sudo_escalation
 from src.core.utils.process_utils import cleanup_processes, cleanup_existing_nmap_processes
 from src.core.scorer.audit_runner import audit_runner
->>>>>>> c2fbdf72
 
 
 def version_callback(value: bool):
@@ -424,8 +303,13 @@
                             if parsed.hostname:
                                 discovered_hostnames.add(parsed.hostname)
                 
-                # Check if it's an HTTP service using database-driven detection
-                if port_num and is_http_service(port_num, service):
+                # Check if it's an HTTP service
+                if port_num and (
+                    port_num in [80, 443, 8080, 8443, 8000, 8888, 3000, 5000, 9000] or
+                    (service and 'http' in service.lower()) or
+                    (service and 'https' in service.lower()) or
+                    (service and 'web' in service.lower())
+                ):
                     http_ports.append(port_num)
         
         http_scan_data = None
@@ -526,18 +410,6 @@
                 total_execution_time += smartlist_result.execution_time or 0.0
                 # SmartList analysis completed
                 smartlist_data = smartlist_result.data
-<<<<<<< HEAD
-                
-                # Display top wordlist recommendations
-                display_smartlist_summary(smartlist_data)
-                
-                # Save wordlist paths to an easy-to-use file
-                save_wordlist_paths(smartlist_data, workspace, http_scan_data)
-                
-                # Generate next-steps commands
-                generate_next_steps_file(workspace)
-=======
->>>>>>> c2fbdf72
             else:
                 error_msg = smartlist_result.error or "Unknown error"
                 console.print(f"⚠ SmartList analysis failed: {error_msg}")
@@ -619,11 +491,6 @@
         except Exception as e:
             console.error(f"Failed to generate final reports: {e}")
         
-        # Generate next-steps file even if SmartList didn't run
-        if not smartlist_data:
-            console.print(f"\n→ Generating next-steps commands based on discovered services...")
-            generate_next_steps_file(workspace)
-        
         # Display minimal summary only
         display_minimal_summary(result.data, workspace)
     else:
@@ -635,291 +502,12 @@
     
 
 
-<<<<<<< HEAD
-def generate_next_steps_file(workspace: Path):
-    """Generate comprehensive next-steps commands file"""
-    try:
-        next_steps_file = generate_next_steps(workspace)
-        if next_steps_file:
-            console.print(f"\n🚀 Next steps saved to: [bold]{next_steps_file}[/bold]")
-            console.print("   Ready-to-use commands for your next testing phase!")
-        else:
-            console.print("\n⚠ Could not generate next-steps file")
-    except Exception as e:
-        console.print(f"\n⚠ Error generating next-steps: {e}")
-
-
-def save_wordlist_paths(smartlist_data: dict, workspace: Path, http_scan_data: dict = None):
-    """Save recommended wordlist paths and complete tool commands to a file for easy copy-paste"""
-    try:
-        recommendations = smartlist_data.get('wordlist_recommendations', [])
-        if not recommendations:
-            return
-        
-        # Extract target IP for commands
-        target_ip = smartlist_data.get('target', 'TARGET')
-        
-        # Extract discovered hostnames from passed HTTP scan data
-        discovered_hostnames = []
-        hostname_debug_info = []
-        
-        try:
-            if http_scan_data:
-                hostname_debug_info.append("Using provided HTTP scan data")
-                
-                # Get tested hostnames from HTTP scan (same logic as NextStepsGenerator)
-                tested_hostnames = http_scan_data.get('tested_hostnames', [])
-                hostname_debug_info.append(f"Tested hostnames: {tested_hostnames}")
-                
-                # Filter to get actual hostnames (not IPs)
-                for hostname in tested_hostnames:
-                    if (hostname and 
-                        not hostname.replace('.', '').isdigit() and  # Not an IP
-                        '.' in hostname and  # Has domain structure
-                        hostname != target_ip):  # Different from target IP
-                        discovered_hostnames.append(hostname)
-                
-                # Remove duplicates while preserving order
-                seen = set()
-                unique_hostnames = []
-                for hostname in discovered_hostnames:
-                    if hostname not in seen:
-                        seen.add(hostname)
-                        unique_hostnames.append(hostname)
-                discovered_hostnames = unique_hostnames[:5]  # Limit to top 5
-                
-                hostname_debug_info.append(f"Final discovered hostnames: {discovered_hostnames}")
-            else:
-                hostname_debug_info.append("No HTTP scan data provided")
-                    
-        except Exception as e:
-            hostname_debug_info.append(f"Error extracting hostnames: {e}")
-            # Continue with IP if hostname extraction fails
-            
-        wordlists_file = workspace / "recommended_wordlists.txt"
-        
-        with open(wordlists_file, 'w', encoding='utf-8') as f:
-            f.write("# IPCrawler Recommended Wordlists\n")
-            f.write("# Ready-to-copy commands with recommended wordlists\n")
-            f.write(f"# Target IP: {target_ip}\n")
-            if discovered_hostnames:
-                f.write(f"# Discovered Hostnames: {', '.join(discovered_hostnames)}\n")
-                f.write(f"# Using hostname-based URLs for better enumeration\n")
-            else:
-                f.write("# No hostnames discovered - using IP addresses\n")
-                f.write("# Debug info: " + " | ".join(hostname_debug_info) + "\n")
-            f.write("\n")
-            
-            for service_rec in recommendations:
-                service_name = service_rec['service']
-                tech = service_rec.get('detected_technology', 'Unknown')
-                top_wordlists = service_rec.get('top_wordlists', [])[:3]  # Top 3
-                
-                if top_wordlists:
-                    f.write(f"\n{'='*60}\n")
-                    f.write(f"# {service_name.upper()} ({tech})\n")
-                    f.write(f"{'='*60}\n\n")
-                    
-                    # Extract port and protocol for URLs
-                    if ':' in service_name:
-                        host_port = service_name.split(':')
-                        if len(host_port) == 2:
-                            host, port = host_port[0], host_port[1]
-                            port_num = int(port) if port.isdigit() else 80
-                            
-                            # Check if this is a non-web service that needs different tools
-                            is_non_web_service = port_num not in [80, 443, 8080, 8443, 8000, 8888, 3000, 5000, 9000]
-                            
-                            if is_non_web_service:
-                                f.write(f"# Port {port} ({service_rec.get('service_name', 'unknown')}) - Non-web service\n")
-                                f.write(f"# Appropriate tools for {service_rec.get('service_name', 'unknown')}:\n\n")
-                                
-                                # Process wordlists for non-web services
-                                for i, wl in enumerate(top_wordlists, 1):
-                                    wordlist_path = wl.get('path', '').strip()
-                                    wordlist_name = wl.get('wordlist', '').strip()
-                                    
-                                    # Clean up path
-                                    if wordlist_path.endswith('\\\\'):
-                                        wordlist_path = wordlist_path[:-1]
-                                    
-                                    # Use fallback if no path available OR if path is inappropriate for SSH
-                                    if not wordlist_path:
-                                        if port_num == 22:
-                                            wordlist_path = f"/usr/share/seclists/Passwords/Default-Credentials/{wordlist_name}"
-                                        else:
-                                            wordlist_path = f"/usr/share/seclists/Discovery/Web-Content/{wordlist_name}"
-                                    elif port_num == 22 and not DEFAULT_WORDLIST_CONFIG.is_wordlist_appropriate(wordlist_path, ServiceType.SSH):
-                                        # Override inappropriate SSH wordlists
-                                        f.write(f"# WARNING: SmartList suggested inappropriate wordlist for SSH: {wordlist_path}\n")
-                                        f.write(f"# Using appropriate SSH credential wordlist instead\n")
-                                        wordlist_path = DEFAULT_WORDLIST_CONFIG.get_fallback_wordlist(ServiceType.SSH)
-                                        wordlist_name = "ssh-default-passwords.txt"
-                                    
-                                    f.write(f"# {i}. {wl['confidence']} CONFIDENCE - {wl['reason']}\n")
-                                    f.write(f"# Wordlist: {wordlist_name}\n")
-                                    f.write(f"# Path: {wordlist_path}\n\n")
-                                    
-                                    # Determine service type for tool selection
-                                    service_type = ServiceType.UNKNOWN
-                                    if port_num == 22 or 'ssh' in service_rec.get('service_name', '').lower():
-                                        service_type = ServiceType.SSH
-                                    elif port_num == 21 or 'ftp' in service_rec.get('service_name', '').lower():
-                                        service_type = ServiceType.FTP
-                                    elif port_num == 3306 or 'mysql' in service_rec.get('service_name', '').lower():
-                                        service_type = ServiceType.MYSQL
-                                    elif port_num == 5432 or 'postgres' in service_rec.get('service_name', '').lower():
-                                        service_type = ServiceType.POSTGRESQL
-                                    elif port_num == 1433 or 'mssql' in service_rec.get('service_name', '').lower():
-                                        service_type = ServiceType.MSSQL
-                                    
-                                    # Generate appropriate commands based on service type
-                                    if service_type == ServiceType.SSH:
-                                        f.write(f"# SSH Brute Force:\n")
-                                        f.write(f"hydra -l admin -P \"{wordlist_path}\" ssh://{host}\n")
-                                        f.write(f"ncrack -p22 --user admin -P \"{wordlist_path}\" {host}\n")
-                                        f.write(f"medusa -h {host} -u admin -P \"{wordlist_path}\" -M ssh\n\n")
-                                    elif service_type == ServiceType.FTP:
-                                        f.write(f"# FTP Brute Force:\n")
-                                        f.write(f"hydra -l anonymous -P \"{wordlist_path}\" ftp://{host}\n")
-                                        f.write(f"ncrack -p21 --user anonymous -P \"{wordlist_path}\" {host}\n\n")
-                                    elif service_type in [ServiceType.MYSQL, ServiceType.POSTGRESQL, ServiceType.MSSQL]:
-                                        f.write(f"# Database Brute Force:\n")
-                                        if service_type == ServiceType.MYSQL:
-                                            f.write(f"hydra -l root -P \"{wordlist_path}\" mysql://{host}\n\n")
-                                        elif service_type == ServiceType.POSTGRESQL:
-                                            f.write(f"hydra -l postgres -P \"{wordlist_path}\" postgres://{host}\n\n")
-                                        else:  # MSSQL
-                                            f.write(f"hydra -l sa -P \"{wordlist_path}\" mssql://{host}\n\n")
-                                    else:
-                                        f.write(f"# Generic service enumeration - manual investigation required\n")
-                                        f.write(f"# Service type: {service_type.value}\n\n")
-                                    
-                                    f.write(f"{'='*40}\n\n")
-                                
-                                continue  # Skip web fuzzing for non-web services
-                            
-                            # Use discovered hostname if available, otherwise use the host from service
-                            target_host = host
-                            if discovered_hostnames:
-                                # Use the first discovered hostname (usually the main one)
-                                target_host = discovered_hostnames[0]
-                                f.write(f"# Using discovered hostname: {target_host} (instead of {host})\n")
-                            
-                            # Determine protocol for web services
-                            if port_num in [443, 8443]:
-                                if port_num == 443:
-                                    url = f"https://{target_host}"  # Standard HTTPS port
-                                else:
-                                    url = f"https://{target_host}:{port}"
-                            else:
-                                if port_num == 80:
-                                    url = f"http://{target_host}"  # Standard HTTP port
-                                else:
-                                    url = f"http://{target_host}:{port}"
-                        else:
-                            url = f"http://{service_name}"
-                    else:
-                        url = f"http://{service_name}"
-                    
-                    for i, wl in enumerate(top_wordlists, 1):
-                        wordlist_path = wl.get('path', '').strip()
-                        wordlist_name = wl.get('wordlist', '').strip()
-                        
-                        # Remove any trailing characters that might cause issues
-                        if wordlist_path.endswith('\\'):
-                            wordlist_path = wordlist_path[:-1]
-                        
-                        # Validate path matches wordlist name
-                        if wordlist_path and wordlist_name:
-                            # Check if the filename in the path matches the wordlist name
-                            import os
-                            path_filename = os.path.basename(wordlist_path)
-                            if path_filename != wordlist_name:
-                                f.write(f"# WARNING: Wordlist name mismatch - Name: {wordlist_name}, Path points to: {path_filename}\\n")
-                                # Use the path since it's likely more accurate
-                                actual_wordlist_name = path_filename
-                            else:
-                                actual_wordlist_name = wordlist_name
-                        else:
-                            actual_wordlist_name = wordlist_name or "unknown.txt"
-                        
-                        # Use fallback if no path available
-                        if not wordlist_path:
-                            wordlist_path = f"/usr/share/seclists/Discovery/Web-Content/{actual_wordlist_name}"
-                        
-                        confidence = wl['confidence']
-                        reason = wl['reason']
-                        
-                        f.write(f"# {i}. {confidence} CONFIDENCE - {reason}\n")
-                        f.write(f"# Wordlist: {actual_wordlist_name}\n")
-                        f.write(f"# Path: {wordlist_path}\n\n")
-                        
-                        # Create safe filename for output (remove extension and special chars)
-                        safe_filename = actual_wordlist_name.replace('.txt', '').replace('.', '_').replace('/', '_')
-                        
-                        # Add multiple tool command examples
-                        f.write("# FEROXBUSTER (Recommended):\n")
-                        f.write(f"feroxbuster --url {url} --wordlist \"{wordlist_path}\" -x php,html,txt,js,asp,aspx,jsp -t 50 --depth 3 -o ferox_{safe_filename}_results.txt\n\n")
-                        
-                        f.write("# GOBUSTER:\n")
-                        f.write(f"gobuster dir -u {url} -w \"{wordlist_path}\" -x php,html,txt,js,asp,aspx,jsp -t 50 -b 301,302,403 -o gobuster_{safe_filename}_results.txt\n\n")
-                        
-                        f.write("# FFUF:\n")
-                        f.write(f"ffuf -u {url}/FUZZ -w \"{wordlist_path}\" -e .php,.html,.txt,.js,.asp,.aspx,.jsp -t 50 -fc 301,302,403 -o ffuf_{safe_filename}_results.json\n\n")
-                        
-                        f.write(f"{'='*40}\n\n")
-        
-        console.print(f"\n📁 Wordlist commands saved to: [bold]{wordlists_file}[/bold]")
-        console.print("   Complete feroxbuster/gobuster/ffuf commands ready to copy-paste")
-        
-    except Exception as e:
-        # Don't fail the whole process if file saving fails
-        debug_print(f"Failed to save wordlist paths: {e}")
-
-
-# Wordlist validation functions have been moved to models/wordlist_config.py
-# This provides a cleaner, more maintainable Pydantic-based configuration system
-
-
-def display_smartlist_summary(smartlist_data: dict):
-    """Display SmartList wordlist recommendations"""
-    recommendations = smartlist_data.get('wordlist_recommendations', [])
-    if not recommendations:
-        return
-    
-    console.print("\n📋 Recommended wordlists:")
-    
-    for service_rec in recommendations:
-        top_wordlists = service_rec.get('top_wordlists', [])[:2]  # Only top 2
-        if not top_wordlists:
-            continue
-            
-        service_name = service_rec['service']
-        tech = service_rec.get('detected_technology', 'Unknown')
-        confidence = service_rec.get('confidence', 'LOW')
-        
-        console.print(f"  {service_name} ({tech}):")
-        for i, wl in enumerate(top_wordlists, 1):
-            confidence_color = "green" if wl['confidence'] == "HIGH" else "yellow" if wl['confidence'] == "MEDIUM" else "red"
-            # Show just the filename for compact display, full paths are in the saved file
-            wordlist_name = wl['wordlist']
-            wordlist_path = wl.get('path')
-            
-            if wordlist_path:
-                # Show compact version: just filename with note about full path
-                console.print(f"    {i}. [bold]{wordlist_name}[/bold] ([{confidence_color}]{wl['confidence']}[/{confidence_color}] - {wl['reason']})")
-                console.print(f"       → Full path saved to recommended_wordlists.txt")
-            else:
-                console.print(f"    {i}. [bold]{wordlist_name}[/bold] ([{confidence_color}]{wl['confidence']}[/{confidence_color}] - {wl['reason']})")
-=======
 def display_spider_summary(spider_data: dict):
     """Display Mini Spider findings summary"""
     console.display_spider_summary(spider_data)
 
 
 # display_smartlist_summary already moved to console
->>>>>>> c2fbdf72
 
 
 def display_minimal_summary(data: dict, workspace: Path):
